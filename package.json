{
  "name": "ember",
  "license": "MIT",
<<<<<<< HEAD
  "version": "1.7.0-beta.5",
=======
  "version": "1.8.0-beta.1+canary",
>>>>>>> 6943ac5d
  "scripts": {
    "build": "ember build --environment production",
    "postinstall": "bower install",
    "pretest": "ember build --environment production",
    "test": "bin/run-tests.js",
    "start": "ember serve",
    "test-node": "mocha tests/**/*test.js"
  },
  "devDependencies": {
    "aws-sdk": "~2.0.0-rc8",
    "bower": "~1.3.2",
    "broccoli": "0.12.0",
    "broccoli-concat": "0.0.6",
    "broccoli-defeatureify": "~0.3.0",
    "broccoli-es3-safe-recast": "0.0.8",
    "broccoli-es6-module-transpiler": "~0.1.0",
    "broccoli-file-creator": "~0.1.0",
    "broccoli-file-mover": "~0.2.0",
    "broccoli-file-remover": "~0.2.0",
    "broccoli-filter": "~0.1.6",
    "broccoli-jshint": "~0.5.1",
    "broccoli-kitchen-sink-helpers": "~0.2.0",
    "broccoli-merge-trees": "0.1.3",
    "broccoli-replace": "~0.1.6",
    "broccoli-static-compiler": "0.1.4",
    "broccoli-template": "0.1.1",
    "broccoli-uglify-js": "~0.1.3",
    "broccoli-writer": "~0.1.1",
    "chalk": "~0.4.0",
    "defeatureify": "~0.2.0",
    "ember-cli": "0.0.40",
<<<<<<< HEAD
    "ember-publisher": "0.0.3",
=======
    "ember-publisher": "0.0.6",
>>>>>>> 6943ac5d
    "es6-module-transpiler": "~0.4.0",
    "express": "^4.5.0",
    "glob": "~3.2.8",
    "handlebars": "^1.3",
    "mocha": "1.20.1",
    "ncp": "~0.5.1",
    "rimraf": "~2.2.8",
    "rsvp": "~3.0.6",
    "yuidocjs": "~0.3.46"
  }
}<|MERGE_RESOLUTION|>--- conflicted
+++ resolved
@@ -1,11 +1,7 @@
 {
   "name": "ember",
   "license": "MIT",
-<<<<<<< HEAD
-  "version": "1.7.0-beta.5",
-=======
   "version": "1.8.0-beta.1+canary",
->>>>>>> 6943ac5d
   "scripts": {
     "build": "ember build --environment production",
     "postinstall": "bower install",
@@ -37,11 +33,7 @@
     "chalk": "~0.4.0",
     "defeatureify": "~0.2.0",
     "ember-cli": "0.0.40",
-<<<<<<< HEAD
-    "ember-publisher": "0.0.3",
-=======
     "ember-publisher": "0.0.6",
->>>>>>> 6943ac5d
     "es6-module-transpiler": "~0.4.0",
     "express": "^4.5.0",
     "glob": "~3.2.8",
