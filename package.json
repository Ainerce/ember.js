{
  "name": "ember",
  "license": "MIT",
<<<<<<< HEAD
  "version": "1.9.0-beta.4",
=======
  "version": "1.10.0-beta.1+canary",
>>>>>>> fb30082a
  "scripts": {
    "build": "ember build --environment production",
    "postinstall": "bower install",
    "pretest": "ember build --environment production",
    "test": "bin/run-tests.js",
    "start": "ember serve",
    "docs": "ember yuidoc"
  },
  "devDependencies": {
    "aws-sdk": "~2.0.0-rc8",
    "bower": "~1.3.2",
    "broccoli-concat": "0.0.6",
    "broccoli-defeatureify": "~0.3.0",
    "broccoli-derequire": "0.0.1",
    "broccoli-es3-safe-recast": "0.0.8",
    "broccoli-es6-module-transpiler": "~0.1.0",
    "broccoli-file-creator": "~0.1.0",
    "broccoli-file-mover": "~0.2.0",
    "broccoli-file-remover": "~0.2.0",
    "broccoli-filter": "~0.1.6",
    "broccoli-jshint": "~0.5.1",
    "broccoli-kitchen-sink-helpers": "~0.2.0",
    "broccoli-merge-trees": "0.1.3",
    "broccoli-replace": "~0.1.6",
    "broccoli-static-compiler": "0.1.4",
    "broccoli-template": "0.1.1",
    "broccoli-uglify-js": "~0.1.3",
    "broccoli-use-strict-remover": "^1.0.0",
    "broccoli-writer": "~0.1.1",
    "chalk": "~0.4.0",
    "defeatureify": "~0.2.0",
    "ember-cli": "0.0.46",
    "ember-cli-yuidoc": "0.3.1",
    "ember-publisher": "0.0.6",
    "es6-module-transpiler": "~0.4.0",
    "express": "^4.5.0",
    "git-repo-version": "0.0.1",
    "glob": "~3.2.8",
    "htmlbars": "0.4.1",
    "rsvp": "~3.0.6"
  }
}<|MERGE_RESOLUTION|>--- conflicted
+++ resolved
@@ -1,11 +1,7 @@
 {
   "name": "ember",
   "license": "MIT",
-<<<<<<< HEAD
-  "version": "1.9.0-beta.4",
-=======
   "version": "1.10.0-beta.1+canary",
->>>>>>> fb30082a
   "scripts": {
     "build": "ember build --environment production",
     "postinstall": "bower install",
