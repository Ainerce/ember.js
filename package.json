{
  "name": "ember",
  "license": "MIT",
<<<<<<< HEAD
  "version": "1.8.0+pre",
=======
  "version": "1.9.0-beta.1+canary",
>>>>>>> e996eacc
  "scripts": {
    "build": "ember build --environment production",
    "postinstall": "bower install",
    "pretest": "ember build --environment production",
    "test": "bin/run-tests.js",
    "start": "ember serve",
    "docs": "ember yuidoc"
  },
  "devDependencies": {
    "aws-sdk": "~2.0.0-rc8",
    "bower": "~1.3.2",
    "broccoli": "0.12.0",
    "broccoli-concat": "0.0.6",
    "broccoli-defeatureify": "~0.3.0",
    "broccoli-derequire": "0.0.1",
    "broccoli-es3-safe-recast": "0.0.8",
    "broccoli-es6-module-transpiler": "~0.1.0",
    "broccoli-file-creator": "~0.1.0",
    "broccoli-file-mover": "~0.2.0",
    "broccoli-file-remover": "~0.2.0",
    "broccoli-filter": "~0.1.6",
    "broccoli-jshint": "~0.5.1",
    "broccoli-kitchen-sink-helpers": "~0.2.0",
    "broccoli-merge-trees": "0.1.3",
    "broccoli-replace": "~0.1.6",
    "broccoli-static-compiler": "0.1.4",
    "broccoli-template": "0.1.1",
    "broccoli-uglify-js": "~0.1.3",
    "broccoli-use-strict-remover": "^1.0.0",
    "broccoli-writer": "~0.1.1",
    "chalk": "~0.4.0",
    "defeatureify": "~0.2.0",
    "ember-cli": "0.0.46",
<<<<<<< HEAD
=======
    "ember-cli-yuidoc": "0.1.1",
>>>>>>> e996eacc
    "ember-publisher": "0.0.6",
    "es6-module-transpiler": "~0.4.0",
    "express": "^4.5.0",
    "git-repo-version": "0.0.1",
    "glob": "~3.2.8",
    "handlebars": "^2.0",
    "ncp": "~0.5.1",
    "rimraf": "~2.2.8",
    "rsvp": "~3.0.6"
  }
}<|MERGE_RESOLUTION|>--- conflicted
+++ resolved
@@ -1,11 +1,7 @@
 {
   "name": "ember",
   "license": "MIT",
-<<<<<<< HEAD
-  "version": "1.8.0+pre",
-=======
   "version": "1.9.0-beta.1+canary",
->>>>>>> e996eacc
   "scripts": {
     "build": "ember build --environment production",
     "postinstall": "bower install",
@@ -39,10 +35,7 @@
     "chalk": "~0.4.0",
     "defeatureify": "~0.2.0",
     "ember-cli": "0.0.46",
-<<<<<<< HEAD
-=======
     "ember-cli-yuidoc": "0.1.1",
->>>>>>> e996eacc
     "ember-publisher": "0.0.6",
     "es6-module-transpiler": "~0.4.0",
     "express": "^4.5.0",
