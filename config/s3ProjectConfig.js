--- conflicted
+++ resolved
@@ -1,13 +1,8 @@
 fileMap = function(revision,tag,date) {
   return {
     "ember.js":                   fileObject("ember",                   ".js",   "text/javascript",  revision, tag, date),
-<<<<<<< HEAD
-    "ember-tests.js":             fileObject("ember-tests",             ".js",   "text/javascript",  revision, tag, date),
-    "ember-template-compiler.js": fileObject("ember-template-compiler", ".js",   "text/javascript",  revision, tag, date),
-=======
     "ember.debug.js":             fileObject("ember.debug",             ".js",   "text/javascript",  revision, tag, date),
     "ember-tests.js":             fileObject("ember-tests",             ".js",   "text/javascript",  revision, tag, date),
->>>>>>> fb30082a
     "ember-runtime.js":           fileObject("ember-runtime",           ".js",   "text/javascript",  revision, tag, date),
     "ember.min.js":               fileObject("ember.min",               ".js",   "text/javascript",  revision, tag, date),
     "ember.prod.js":              fileObject("ember.prod",              ".js",   "text/javascript",  revision, tag, date),
