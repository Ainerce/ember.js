# Ember Changelog

<<<<<<< HEAD
### Ember 1.5.1 (April 22, 2014)

* Fixes for AutoLocation. See [#4717](https://github.com/emberjs/ember.js/pull/4717).
* Fixes for HistoryLocation. See [#4730](https://github.com/emberjs/ember.js/pull/4730).
* Fixes for ArrayComputed Performance Regression. See [#4740](https://github.com/emberjs/ember.js/issues/4740).
=======
### Ember 1.6.0 (July, 7, 2014)

* [BUGFIX] Ensure itemController's do not leak by tying them to the parent controller lifecycle.
* [BUGFIX] Spaces in brace expansion throws an error.
* [BUGFIX] Fix `MutableEnumerable.removeObjects`.
* [BUGFIX] Allow controller specified to `{{with}}` to be the target of an action.
* [BUGFIX] Ensure that using keywords syntax (`{{with foo as bar}}`) works when specifying a controller.
* [BUGFIX] Ensure that controllers instantiated by `{{with}}` are properly destroyed.
* [BUGFIX] Wrap the keyword specified in `{{with foo as bar}}` with the controller (if specified).
* [BUGFIX] Fix `Ember.isArray` on IE8.
* [BUGFIX] Update backburner.js to fix issue with IE8.
* [BUGFIX] `Ember.computed.alias` returns value of aliased property upon set.
* Provide better debugging information for view rendering.
* [BUGFIX] Don't fire redirect on parent routes during transitions from one child route to another.
* [BUGFIX] Make errors thrown by Ember use `Ember.Error` consistently.
* [BUGFIX] Ensure controllers instantiated by the `{{render}}` helper are properly torn down.
* [BUGFIX] sync back burner: workaround IE's issue with try/finally without Catch. Also no longer force deoptimization of the run loop queue flush.
* [BREAKING BUGFIX] An empty array are treated as falsy value in `bind-attr` to be in consistent with `if` helper. Breaking for apps that relies on the previous behaviour which treats an empty array as truthy value in `bind-attr`.
* [BUGFIX] Ember.onerror now uses Backburner's error handler.
* [BUGFIX] Do not rely on Array.prototype.map for logging version.
* [BUGFIX] RSVP errors go to Ember.onerror if present.
* [BUGFIX] Ensure context is unchanged when using keywords with itemController.
* [BUGFIX] Does not disregard currentWhen when given explicitly.
* [DOC] Remove private wording from makeBoundHelper.
* [BUGFIX] Invalidate previous sorting if sortProperties changes.
* [BUGFIX] Properly resolve helpers from {{unbound}}.
* [BUGFIX] reduceComputed detect retain:n better. Fixes issue with `Ember.computed.filterBy` erroring when items removed from dependent array.
* [BUGFIX] Namespaces are now required to start with uppercase A-Z.
* [BUGFIX] pass context to sortFunction to avoid calling `__nextSuper` on `undefined`.
* [BUGFIX] Allow setting of `undefined` value to a `content` property.
* [BUGFIX] Resolve bound actionName in Handlebars context instead of direct lookup on target.
* [BUGFIX] isEqual now supports dates.
* [BUGFIX] Add better debugging for DefaultResolver.
* [BUGFIX] {{yield}} works inside a Metamorph'ed component.
* [BUGFIX] Add `title` attribute binding to Ember.TextSupport.
* [BUGFIX] Ember.View's concreteView now asks its parentView's concreteView.
* [BUGFIX] Drop dead code for * in paths.
* [BUGFIX] Route#render name vs viewName precedence fix.
* [BUGFIX] Use parseFloat before incrementing via incrementProperty.
* [BUGFIX] Add `which` attribute to event triggered by keyEvent test helper.
* [Performance] Improve cache lookup throughput.
* [FEATURE ember-routing-add-model-option]
* [FEATURE ember-runtime-test-friendly-promises]
* [FEATURE ember-metal-computed-empty-array]
>>>>>>> 34546c65

### Ember 1.5.0 (March 29, 2014)

* [BUGFIX beta] Move reduceComputed instanceMetas into object's meta.
* [BUGFIX beta] Total invalidation of arrayComputed by non-array dependencies should be synchronous.
* [BUGFIX] run.bind keeps the arguments from the callback.
* [BUGFIX] Do not attach new listeners on each setupForTesting call.
* [BUGFIX] Ember.copy now supports Date.
* [BUGFIX] Add `which` attribute to event triggered by test helper.
* [BUGFIX beta] The `each` helper checks that the metamorph tags have the same parent.
* Allow Ember Inspector to access models with custom resolver.
* [BUGFIX] Allow components with layoutName specified by parent class to specify templateName.
* [BUGFIX] Don't raise error when a destroyed array is assigned to ArrayProxy.
* [BUGFIX] Use better ajax events for ember-testing counters.
* [BUGFIX] Move AJAX listeners into Ember.setupForTesting.
* [BUGFIX] PromiseProxyMixin reset isFulfilled and isRejected.
* Use documentElement instead of body for ember-extension detection.
* Many documentation updates.
* [SECURITY] Ensure that `ember-routing-auto-location` cannot be forced to redirect to another domain.
* [BUGFIX beta] Handle ES6 transpiler errors.
* [BUGFIX beta] Ensure namespaces are cleaned up.
<<<<<<< HEAD
* Many documentation updates.
=======
>>>>>>> 34546c65
* [FEATURE ember-handlebars-log-primitives]
* [FEATURE ember-testing-routing-helpers]
* [FEATURE ember-testing-triggerEvent-helper]
* [FEATURE computed-read-only]
* [FEATURE ember-metal-is-blank]
* [FEATURE ember-eager-url-update]
* [FEATURE ember-routing-auto-location]
* [FEATURE ember-routing-bound-action-name]
* [FEATURE ember-routing-inherits-parent-model]
* [BREAKING CHANGE] `Ember.run.throttle` now supports leading edge execution. To follow industry standard leading edge is the default.
* [BUGFIX] Fixed how parentController property of an itemController when nested. Breaking for apps that rely on previous broken behavior of an itemController's `parentController` property skipping its ArrayController when nested.

### Ember 1.4.0 (February 13, 2014)

* [SECURITY] Ensure link-to non-block escapes title.
* Deprecate quoteless action names.
* [BUGFIX] Make Ember.RenderBuffer#addClass work as expected.
* [DOC] Display Ember Inspector hint in Firefox.
* [BUGFIX] App.destroy resets routes before destroying the container.
* [BUGFIX] reduceComputed fires observers when invalidating with undefined.
* [BUGFIX] Provide helpful error even if Model isn't found.
* [BUGFIX] Do not deprecate the block form of {{render}}.
* [BUGFIX] allow enumerable/any to match undefined as value
* [BUGFIX] Allow canceling of Timers in IE8.
* [BUGFIX] Calling toString at extend time causes Ember.View to memoize and return the same value for different instances.
* [BUGFIX] Fix ember-testing-lazy-routing.
* [BUGFIX] Fixed how parentController property of an itemController when nested. Breaking for apps that rely on previous broken behavior of an itemController's `parentController` property skipping its ArrayController when nested.
* Document the send method on Ember.ActionHandler.
* Document Ember.Route #controllerName and #viewName properties.
* Allow jQuery version 1.11 and 2.1.
* [BUGFIX] Fix stripping trailing slashes for * routes.
* [SECURITY] Ensure primitive value contexts are escaped.
* [SECURITY] Ensure {{group}} helper escapes properly.
* Performance improvements.
* [BUGFIX] Templete-less components properties should not collide with internal properties.
* Unbound helper supports bound helper static strings.
* Preserve `<base>` URL when using history location for routing.
* Begin adding names for anonymous functions to aid in debugging.
* [FEATURE with-controller] {{#with}} can take a controller= option for wrapping the context. Must be an `Ember.ObjectController`
* [FEATURE propertyBraceExpansion] Add support for brace-expansion in dependent keys, observer and watch properties.
* [FEATURE ember-metal-run-bind] Enables `Ember.run.bind` which is ember run-loop aware variation of jQuery.proxy.

### Ember 1.3.1 (January 14, 2014)

* [SECURITY] Ensure primitive value contexts are escaped.
* [SECURITY] Ensure {{group}} helper escapes properly.

### Ember 1.3.0 (January 6, 2014)

* Many documentation updates.
* Update to RSVP 3.0.3.
* Use defeatureify to strip debug statements allowing multi-line assert statements.
* Added fail(), catch() and finally() methods to PromiseProxyMixin.
* [BUGFIX] Add 'view' option to {{outlet}} helper
* Make `Ember.compare` return `date` when appropriate.
* Prefer `EmberENV` over `ENV`, and do not create a global `ENV` if it was not supplied.
* `{{unbound}}` helper supports bound helper static strings.
* [BUGFIX] Make sure mandatory setters don't change default enumerable.
* [BUGFIX] The `render` helper now sets a `parentController` property on the child controller.
* `{{render}}` helper now creates the controller with its model.
* Fix bug in Metamorph.js with nested `if` statements.
* Label promises for debugging.
* Deprecate `RSVP.Promise.prototype.fail`.
* Cleanup header comment: remove duplication and add version.
* [BUGFIX] Do not attempt to serialize undefined models.
* [BUGFIX] Ensure {{link-to}} path observers are reregistered after render.
* [BUGFIX] Ensure that the rootURL is available to location.
* [BUGFIX] Make routePath smarter w/ stacked resource names
* Better link-to error for invalid dest routes
* Use imported handlebars before global Handlebars
* Update router.js
* Update RSVP.js
* Improved a handeful of error messages
* Provide more information for debugging
* Added more assertions and deprecation warnings
* [BUGFIX] Add preventDefault option to link-to and action.
* [BUGFIX] contextualizeBindingPath should be aware of empty paths
* Expose helpful vars in {{debugger}} helper body
* [BUGFIX] container.has should not cause injections to be run.
* [BUGFIX] Make flag LOG_TRANSITIONS_INTERNAL work again
* [BUGFIX] Fix default {{yield}} for Components.
* [BUGFIX] Ensure aliased {{with}} blocks are not shared.
* [BUGFIX] Update to latest Backburner.js.
* [BUGFIX] Fix issue with Ember.Test.unregisterHelper.
* [BUGFIX] Make Ember.Handlebars.makeViewHelper warning useful.
* [FEATURE reduceComputed-non-array-dependencies] `ReduceComputedProperty`s may have non-array dependent keys. When a non-array dependent key changes, the entire property is invalidated.
* [FEATURE ember-testing-lazy-routing] Uses an initializer to defer readiness while testing. Readiness is advanced upon the first call to `visit`.
* [FEATURE ember-testing-wait-hooks] Allows registration of additional functions that the `wait` testing helper will call to determine if it's ready to continue.
* [FEATURE propertyBraceExpansion] Add simple brace expansion for dependent keys and watched properties specified declaratively.  This is primarily useful with reduce computed properties, for specifying dependencies on multiple item properties of a dependent array, as with `Ember.computed.sort('items.@each.{propertyA,propertyB}', userSortFn)`.
* [BUGFIX release] Update to Handlebars 1.1.2.
* [BUGFIX] Register a default RSVP error handler.
* Update to latest RSVP (80cec268).
* [BUGFIX] Ember.Object.create now takes `undefined` as an argument.
* Components are lazily looked up.
* Renaming everyBy and anyBy to isEvery and isAny.

###Ember 1.2.1 _(January 14, 2014)_

* [SECURITY] Ensure primitive value contexts are escaped.
* [SECURITY] Ensure {{group}} helper escapes properly.

###Ember 1.2.0 _(November 22, 2013)_

* [BUGFIX] Publish ember-handlebars-compiler along with builds.
* [BUGFIX] Use RegExp.test() for Ember.computed.match.
* [BUGFIX] {{partial}} helper now works with bound params
* [BUGFIX] Added assert mismatched template compiler version.
* [BUGFIX] Allow Ember.Object.create to accept an Ember.Object.
* [BUGFIX] Allow keyboard events to work with the action helper.
* [BUGFIX] Enumerable#any no longer returns false if NaN is matched - Fixes #3736
* [BUGFIX] PromiseProxy should merely observe promises. - Fixes #3714
* [BUGFIX] Fix issue with templateName in Route and render. - Fixes #3502
* [BUGFIX] Sort guid fallback unconfused by ObjectProxy.
* [BUGFIX] The router should cleanup itself upon destroy.
* Correct `Em.typeOf` docs re: boxed types.
* Update for Handlebars 1.1
* Allow test helpers to be injected on specific object.
* Update router.js
* [BUGFIX] Give precedence to routes with more static segments. Fixes #3573
* [BUGFIX] Improve unhandled action error messages
* [BUGFIX] Bubble `loading` action above pivot route
* [BUGFIX] reduceComputed ignore changes during reset.
* [BUGFIX] reduceComputed handle out-of-range index.
* [FEATURE] Add support for nested loading/error substates. A loading substate will be entered when a slow-to-resolve promise is returned from one of the Route#model hooks during a transition and an appropriately-named loading template/route can be found.  An error substate will be entered when one of the Route#model hooks returns a rejecting promise and an appropriately-named error template/route can be found.
* [FEATURE] Components and helpers registered on the container can be rendered in templates via their dasherized names. E.g. {{helper-name}} or {{component-name}}
* [FEATURE] Add a `didTransition` hook to the router.
* [FEATURE] Add a non-block form link-to helper. E.g {{link-to "About us" "about"}} will have "About us" as link text and will transition to the "about" route. Everything works as with the block form link-to.
* [FEATURE] Add sortBy using Ember.compare to the Enumerable mixin
* [FEATURE reduceComputedSelf] reduceComputed dependent keys may refer to @this.
* [BUGFIX] reduceComputed handle out of range indexes.
* Update Ember.immediateObserver and Ember.beforeObserver to match the new Ember.observer style.
* Make Ember.observer work with the function as the last argument.
* Ember.run.debounce and throttle accept string numbers like time interval
* Use Ember.Error consistently.
* Add assertion upon too many ajaxStop's.
* Introduce registerAsyncHelper which allows for unchained async helpers
* Ember-testing should not cause a test failure when aborting transitions
* Ember.Test Helpers no longer need to be chained
* Refactored promises usage
* Should not reference global `Handlebars` object, use `Ember.Handlebars` instead
* Added support for jQuery as a `require` module
* Decamelize handles strings with numbers
* disallow container registration if the corresponding singleton lookup has already occurred
* collection view will now defer all normalization to the resolver
* Remove Route#redirect soft deprecation
* Universalize {{view}} helper quoteless binding syntax, prevent id binding
* prefer Ember.Logger.assert over Logger error + setTimeout throw.
* Allow for the initial router to be resolved.
* Don't allow registration of undefined factories.
* Add `Ember.Subarray.prototype.toString`.
* [Improved assert for #3457] provide helpful assertion if needs is specified but no container is present.
* Update router.js to bc22bb4d59e48d187f8d60db6553d9e157f06789
* Update route recognizer
* Allow apps with custom jquery builds to exclude the event-alias module
* Removes long-deprecated getPath/setPath

###Ember 1.1.3 _(January 13, 2014)_

* [SECURITY] Ensure primitive value contexts are escaped.
* [SECURITY] Ensure {{group}} helper escapes properly.

###Ember 1.1.2 _(October 25, 2013)

* [BUGFIX] Fix failures in component rendering. - Fixes #3637

###Ember 1.1.1 _(October 23, 2013)_

* [BUGFIX] Allow Ember.Object.create to accept an Ember.Object.

### Ember 1.1.0 _(October 21, 2013)_

* Make Ember.run.later more flexible with arguments - Fixes #3072
* Add assertion upon too many ajaxStop's.
* [BUGFIX] Fix an issue with concatenatedProperties.
* [BUGFIX] Throw a sensible exception from SubArray.removeItem when not found.
* [BUGFIX] Fix evaluateUnboundHelper properties
* Use Ember.Error consistently.
* [BUGFIX] Make Component.sendAction behave the same as {{action}} helper.
* [BUGFIX] uniq reduceComputed dependent keys.
* Don't allow registration of undefined factories.
* Decamelize handles strings with numbers
* [BUGFIX] Allow a reduceComputed to have an undefined initialValue.
* [BUGFIX] Soft-deprecate mixed binding syntax in view helper
* Universalize {{view}} helper quoteless binding syntax, prevent id binding
* disallow container registration if the corresponding singleton lookup has already occurred
* [BUGFIX] Fix edge case in `TrackedArray`
* Remove Route#redirect soft deprecation
* [BUGFIX] link-to, bound helper issues with arrays of primitives
* [BUGFIX] Don't use incompatible array methods
* [BUGFIX] `Ember.Object.extend` should allow any prorerty
* [BUGFIX] Fix to return `undefined` for `href` of {{link-to}}
* [BUGFIX] `Ember.keys` should return own property
* [BUGFIX] Fixes #3332 - Array Computed Properties should update synchronously
* [BUGFIX] Fixes issue when content is undefined for Ember.Select with optgroup
* [BUGFIX] `Ember.SubArray` operation composition fix.
* [BUGFIX] Fire observers for array computed changes.
* [BUGFIX] Added tests failing for issue #3331
* Fix a bug in suspendListeners
* [BUGFIX] Optimization: Clear the meta cache without using observers.
* [BUGFIX] Calling `replaceIn` would incorrectly move views from the `hasElement` to `inDOM`
* [BUGFIX] ReduceComputedProperty ignore invalidated property observers.
* Set source object as context for callbacks in computed array property
* allow to inject falsy values like 'false' and 'null'
* `Ember.TargetActionSupport`'s `sendAction` should support `null` as context.
* Create Ember.libraries for keeping track of versions for debugging. emberjs/data#1051
* components should declare actions in the actions hash
* Close #3307 – Fix unexpected behavior with functions in concatenated properties
* Add shortcut for whitelisting all modifier keys on {{action}} Modifier key-independent action helper use cases can be less verbose and more future-proof.
* Only throw an initialValue error if it is null or undefined (i.e. not 0 or some other falsy value)
* Improve message and logic around UnrecognizedURLError
* Incorrect error message in router.js
* Install default error handler on ApplicationRoute#actions, not #events

### Ember 1.0.0 _(August 31, 2013)_

* Fix nested `{{yield}}`
* `ReduceComputed` groups changed properties.
* Multiple fixes and improvements to the new Array Computed Properties
* Adds the ability to specify view class for render
* Restructure controller init, to minimize property lookups
* Provide hook for persistence libraries to inject custom find behavior.
* Sync router.js
* Controller#controllers property should be readOnly
* Invalid Controller#controllers accesses throw runtime exceptions
* Inform about the Ember Inspector if not installed
* Don't force a layout on registered components
* Make TextField and TextArea components
* Adds Function.prototype.observesImmediately
* Move ember-states into a plugin: https://github.com/emberjs/ember-states
* Update Backburner
* Disabled model factory injections by default.
* Fix bug where link-to wouldn't be active even if resource is active
* Add Ember.PromiseProxyMixin
* Some fixes to grouped each
* Update to rsvp-2.0.2; fixes unit tests for RSVP#rethrow in IE 6,7,8
* Rename computed array macros to match #3158
* Consider `controllerName` in Ember.Route#render()
* Allow a template explicitly set on a view to be used when rendering a route.


### Ember 1.0.0-rc.8 _(August 28, 2013)_

* View, controller & route action handlers are now expected to be defined on an `actions` object.
* registerBoundHelper won't treat quoted strings / numbers as paths
* Array Computed Properties
* Rename bindAttr to bind-attr.
* Rename linkTo to link-to.
* Improved default route.serialize behavior. It will now attempt to populate named properties with the corresponding property on the model.
* Added Ember.getProperties
* Smarter linkTo observers
* Fix `Ember.EnumerableUtils#replace` to allow large size of array
* rsvp.js refresh with RSVP#rethrow and promise#fail
* Make sets during init behave the same as create(props)
* Continue to make view creation container aware
* Sync router.js - Closes #3153, #3180
* Application#resolver -> Application#Resolver
* The resolver now provides the normalization
* Add currentRouteName to ApplicationController
* Lookup itemViewClass and emptyView of collectionView if given as string
* Change behavior around uncached computed properties.
* Aliased xProperty methods in enumerable to xBy and aliased some and someProperty to any and anyBy respectively
* Factory Injections
* Support replaceURL on HashLocation
* Assorted performance improvements
* Add Ember.on, Function.prototype.on, init event
* Fix some `{{yield}}` bugs
* Improved `Route#controllerFor` to support `controllerName` and non-route lookups


### Ember 1.0.0-rc.7 _(August 14, 2013)_

* correctly preserve a views container
* Reference to RSVP repo for documentation
* Remove obsolete paragraph from ObjectController comments
* Add rel attribute binding to linkTo helper
* Add Ember.DataAdapter in ember-extension-support
* Asserts that a target element is in the DOM on `appendTo` and `replaceIn`.
* add Ember.create unit test, preventing parent object's pollute
* Sync with router.js
* fix #3094
* View event handlers inside eventManager should be wrapped in run loop
* fix #3093
* Handlebars template properties should not be methods
* Add assert that `this` is correct in deferReadiness and advanceReadiness. @stefanpenner / @lukemelia
* Remove `previousObject` argument from `Ember.Enumerable#nextObject`
* Remove `context` argument from `Ember.Enumerable#nextObject`
* Fixed some docs for Ember.Route
* Added the ability to send a context with actions in components
* Fixed a typo in documentation for {{log}}
* Added `mergedProperties` to ember-metal, Ember.Route's `events`
* render helper: falsy contexts no longer treated as absent
* Fix yield helper to only be craycray for components
* Components should not be singleton (just like views)
* Make methods on the router overridable. Denote private methods with _
* router.js sync - don't overwrite URL's on noop transitions
* adding docs for observers
* Clearer messaging for  changes and removal of bad assert
* Removed old-router
* Clarified Ember.warn message for linkTo loading state
* linkTo param of 0 should be treated as a url param
* Aborts/redirects in willTransition don't enter LoadingRoute
* Assertion if incrementProperty given non-numeric value
* Add sendAction() to Ember.Component
* {{yield}} view should be virtual
* Remove warning about route rendering that was inaccurate and confusing
* Fix {{template}} deprecation warnings in tests
* Ember.controllerFor and Route#controllerFor no longer generate controllers
* improve readability of some exceptions caught b
* update release rakefile to work with the updated website
* Clean up Handlebars helpers registered in tests
* Better route assertions - Fixes #2003
* Mixins don't technically extend Ember.Mixin
* Docs and whitespace cleanup
* Re-add Ember.Object.create docs and document createWithMixins
* Revert "document the create method in for subclasses of Ember.Object"
* router.js sync - simplified transition promise chain
* Added a License to the gemspec - Fixes #3050
* Only use valueNormalizer if one is present insideGroup. Fixes #2809
* Remove unnecessary assertion for `Ember.inspect`
* Fixed problem with dependentKeys on registerBoundHelper.
* Should allow numbers in tagNames i.e. h1-6
* [CVE-2013-4170] Fix for Potential XSS Exploit When Binding to User-Supplied Data
* Update component_registration_test.js to use component vs. control
* Fix test to normalize URL for IE7
* Fix date assertion that returned by `Ember.inspect`
* fix tests, isolate keywords in component, yield back controller and keywords in addition to context
* Add some more tests to stress-test yield
* Make yielded content look at the original context
* Don't set context in Ember.controllerFor
* Tweak htmlSafe docs
* Improve error message for missing itemView
* Improve assertion for non-Array passed to #each
* Add Example for Ember.computed.alias
* Remove unreferenced property `Ember.Comparable#isComparable`
* Remove unused argument for `Ember.Array#objectAt`
* Fix indeterminate checkbox that is set on insert
* Add jQuery 1.9 to testing rake task
* Support object with `Ember.String.fmt`
* Add 'date', 'regexp' and 'error' supprot to `Ember.inspect`
* Improve `Ember.inspect` for array
* Fix replacement for `Ember.String.fmt` to be parsed as decimal digit
* Upgrade to latest router.js
* {{input}} helper doesn't override default type
* Deprecate `template` in favor of `partial`
* Document htmlSafe
* upgrade RSVP
* Expose `options` arg in `debugger` HB helper
* Use the original arg length of wrapped CP funcs, still call the wrapper
* Documentation for sendEvent and doc change in removeListeners
* Fixed incorrect example of multi-arg registerBoundHelper
* Support indeterminate property in checkboxes
* Fix: didInsertElement was fired twice
* upload prod builds to s3
* Application#setupForTesting should set `Ember.testing = true`
* remove un-needed context preservation
* Don't push childViews if undefined/invalid (issue #2967)
* keyEvent integration test helper to simulate keydown, keypress etc.
* Add documentation to cover the `{{each}}` helper's `emptyViewClass` option.
* Removes an unused Ember.get include
* Improve Ember.Logger setup - Fixes #2962
* Better documentation for Ember.run.throttle and debounce
* Update Backburner.js
* View helper learns about the container
* Fix the jQuery patch code for ember-testing click in Firefox.
* update ember-dev to give proper assertion test failures
* [fixes #2947] container#unregister
* Validate fullNames on resolve
* Route#model by default now uses lookupFactory
* add resolveModel to the default resolver
* fix deprecation warning
* ember-application test refactoring
* Specify controller of a route via controllerName
* Remove non ASCII character in handlebars assertion error message
* .jshintrc: set browser:false
* Throw exception on invalid arguments for pushObjects method (issue #2848)
* {{linkTo}} bound contexts, loading class
* Use released handlebars
* Fixed bug in Ember.Application#reset that calls `startRouting` twice.
* assert that item view exists in container and camelize lookup name
* Remove property for compatibility
* Created helpful error message when using @each on an array that does not return objects
* Update Router.js: slashless handleURL, numeric/string params
* Allows itemView option into the each/collection helper. If itemView exists and there is a controller container, then it will attempt to resolve the view via the container.
* Add Ember.Route#disconnectOutlet, to allow for clearing a previously rendered outlet. Fixes #2002
* remove duplication of testing for Ember.run.debounce
* Update supported ruby version
* Updated JSBin And JSFiddle links to point to working fiddle/bin
* Document the container
* Use Ember.isNone instead of Ember.none
* Quoteless route param in linkTo performs lookup
* Allow value of TextField to be 0
* Fire mousedown & mouseup on clicks, plus focus for text fields.
* Add a check for jQuery versions with a specific checkbox click bug.
* warns when trying to get a falsy property
* Updating new Ember.Component documentation to remove confusion
* Stringify linkTo examples
* Update router.js. Fixes #2897.
* Added functionality to Router.map to allow it to be called multiple times without the map being overwritten. Allows routes to be added at runtime. One test with multiple cases also added.
* Revert "Use Ember setter to set Ember.Route controller."
* Calling router.map now appends the routes instead of replacing them
* simplify history.state support check
* Polyfill history.state for non-supporting browsers
* Switch from unbind to off for router location events
* Support grouping option for Ember.Select using optgroup
* Update Handlebars version to 1.0.0
* Show `beforeModel` and `afterModel` in API Route docs
* update lock file
* Add tests for #1866 - loc helper
* add loc helper
* document  ember-testing helpers


### Ember 1.0.0-rc.6 _(June 23, 2013)_

* Refactored `Ember.Route`s teardown mechanism for rendered views. This fixes #2857, previously multiple outlets were not tore down.
* Rename Control to Component. This avoids conflicts with the existing (behind-a-flag) control and is clearer about intent.
* Remove Ember.register to avoid introducing yet-another registration mechanism and move the logic into Ember.Handlebars.helper.
* Add test for parentViewDidChange event.
* Trigger parentViewDidChange event.[Fixes #2423]
* Make `control` helper more resilient.
* Ember.Select 0 can now be the selected value [Fixes #2763]
* Fix Ember.Select example.
* Ember.Control add inline docs.
* Add Ember.Control
* Make template loader an initializer
* Add lookupFactory
* Fix to support jQuery 1.7
* In mid-transition, `modelFor` accepts both camelCase and underscore naming
* In StateManager, use instanceof check instead of the legacy isState attribute. This is potentially breaking, but very unlikely to affect real-world code.
* StateManager and states now pass their `container` to child states.
* Ember.Test tests refactor
* Ember.Test fix wait helper resolution value
* Router facelift – Async transitions
* Ember.Test find helper no longer throws an error if the selector is not found.
* Additional API docs for LinkView
* [Fixes #2840] - textfield binding issue with null
* Update Backburner.js
* Make sure we are inside a run loop before syncing
* Inline helper function, remove uneeded function call.
* Remove unnecessary function call from `Ember.normalizeTuple`
* Ember.SortableMixin: new option sortFunction
* Update docs so that `Ember.View.$` is a method, not a property.
* Add documentation to cover LinkView's `eventName` property
* Improve docs for event names
* Remove expectAssertion in favor of ember-dev
* Added ability to change event type on which Ember.LinkView is triggered
* ContainerView#initializeViews learns about the container
* Improve Ember.View#createChildView container support
* Ensure assertion failures are test failures.
* Fix failing tests for non-blocking assertions
* Make the test suite work with non-blocking assertions
* Utilize the browser console.assert when possible
* Added custom test helper for testing assertions: expectAssertion
* Ember assertions work more like console.assert e.g. they are now uncatchable
* Update ember-dev
* Visit helper update router url before handling it
* Moved set of events to listen on by default to a property of EventDispatcher so it can be overridden
* Fix typo in array mixin docs
* Clarify subclasses of Ember.CoreView #2556
* Fix naming of _displayPropertyDidChange in comment
* Assert keyName not null and not undefined in get() and set()
* Add `debounce` to Ember.run. Uses `backburner.debounce`
* Cleaned up a bad check inside of `Ember.View._hasEquivalentView` that was causing routes with the same template and controller, but different view classes, not to render.
* Add documentation and test for Ember.Handlebars.helper
* Fix ember-dev s3 push.
* Fix App#reset to correctly reset even when Router.map was never called.
* Added test case that the render helper throws when a controller name doesn't resolve
* Release tooling improvements
* Adds assertion for misnamed controller name provided to render helper. [Fixes #2385]


### Ember 1.0.0-rc.5 _(June 01, 2013)_

* Added assertion for incorrect container lookup names
* adding docs for Ember.beforeObserver
* Remove ember-testing from production build
* Fixed bug with promises on startup. Fixes #2756.
* sync router.js fixes App#reset in ember-testing issue
* Notes that replaceWith only works with 'history' - Fixes #2744
* Fix failing tests in IE7 by normalizing URL
* Update backburner to fix IE8 failing test
* Update Backburner.js fixing the performance regression introduce in rc4
* maintain ruby'esq version string for gems
* remove starter_kit upload task (we just use the github tarbals)


### Ember 1.0.0-rc.4 _(May 27, 2013)_

* Loader: improve missing module error message
* Fix click test helper selector context
* fixes #2737: 'In the Router, if ApplicationController is an ObjectController, currentPath is proxied to the content.'
* Update backburner with autorun release
* use Ember.run.join internally for App#reset
* Add Ember.run.join
* Include 1.10 in jQuery version check
* Fix to ignore internal property in `Ember.keys`
* ensure willDestroy happens in action queue so live objects have a chance to respond to it before destroy
* Fix view leak (issue #2712)
* Added logging of view lookups
* App learns to LOG_ACTIVE_GENERATION
* Added support for calling multiple async test helpers concurrently
* fix misleading docs [fixes https://github.com/emberjs/website/issues/485]
* Added the ability to chain test helpers
* BREAKING: Move setting controller's `model` into setupController
* Updated ember-latest jsbin starting point URL
* Documentation for ComputedProperty cachable
* Mask deprecation warning in metaPath testing
* mask deprecation warnings (when knowingly triggering them)
* Deprecate Ember.metaPath
* Treat {{#each}} as {{#each this}}
* Set actions as the default run loop queue
* Replace Ember.RunLoop with Backburner.js
* Deactivate route handlers before destroying container in App.reset() - Upgrade router.js micro-framework
* Create Test Adapter to keep ember-testing framework agnostic
* Simplify not-null-or-undefined checks
* [fixes #2697]
* update doc example to current router
* Ember.computed learns oneWay computed
* Find helper now throws when element not found and added selector context
* Fix downloads link for starter-kit
* Move /** @scope */ comments inline to their extend calls
* fixing JSON syntax error and upgrading ember-handlebars-compiler dependency to 1.0.0-rc.3
* Documentation: fix code block of Ember.String.capitalize
* Ember.Deferred now handles optional then handlers.
* upgrade ember-dev
* App#reset now only brings it's own run-loop if needed.
* gitignore bundler/* this allows for a local bundle --standalone
* Small corrections to Route.events documentation.
* Add assertion about setting the same current view to multiple container views
* Remove SC compatibility in Ember.Array
* Document and add assertion reflecting that helpers created with registerBoundHelper don't support invocation with Handlebars blocks.
* Trigger change in fillIn helper in ember testing
* Fix undefined error when promise rejected on startup
* Ember testing capture exceptions thrown in promises
* Rewrite `EMBER_VERSION` with `Ember::VERSION`
* Fix docs to use extend instead of create when setting observers
* Makes partial helper only lookup the deprecated template name if the first try is unsuccessful.
* Removed duplicate test for normalizeTuple
* Ember testing update url in visit helper
* bump RSVP (it now has RSVP.reject)
* Make parentController available from an itemController
* Stop unnecessary `jQuery.fn` extension
* Include `Ember::VERSION` in 'ember-source' gem
* Create Ember.Test with registerHelper method
* Improve {{render}} docs.
* Don't add disabled class if disabledWhen not provided
* More accurate, helpful error message for handlebars version errors.
* Adds disabledWhen option to {{linkTo}} helper
* Clean up pendingDisconnections propertly
* Make router's render idempotent
* Switch from bind to on for routing handlers.
* Switch from delegate/undelegate to on/off for EventDispatcher.
* Remove IE specified test
* Adding regression test
* Remove unused helper function
* This function is already defined as `set`
* Deferred self rejection does not need special handling
* Fix rejecting a deferred with itself
* Fix CollectionView.arrayDidChange documentation
* ember-testing: Make wait a promise and a helper
* tests on chained helpers added ember-testing for running in qunit
* Added `routeTo` for event-based transitions
* Prevent unnecessary re-rendering when only route context has changed
* Add test for visit helper in ember testing
* Reduce the polling interval to make tests run much faster
* Update route-recognizer - Fixes #2559
* Revert "Use isNone to check tag name"
* Support for redirection from ApplicationRoute
* Improving Ember.Select's null-content regresion test
* Prevent another exception on empty Ember.Select.content
* prevent exception on empty Em.Select content
* deprecate the defaultContainer (see: http://git.io/EKPpnA)
* RSVP is now promise/a+ 1.1 compliant
* Fix test for setTimeout with negative wait for older IE
* Use `Function.prototype.apply` to call `setTimeout` on older IE
* Use Ember.isNone
* Fixed view subclasses being instrumented as render.render.*
* Fixes #2526 - Updates JsFiddle and JsBin links for rc.3
* Add tests to deferred mixin
* Allow missing whitespace for assertion fot html text
* Fix incrementProperty/decrementProperty to be able to use with 0
* RSVP2
* Adds the ability to specify the view class used by the outlet Handlebars helper
* Make view helpers work with bindings
* get of property in false values should return undefined
* Really normalize hash params this time
* Normalize Ember.Handlebars.helper hashes
* Fix bug with Ember.Handlebars.helper
* Ember.EventDispatcher is now container managed.
* typeInjection's public api is via injection
* App#reset now triggers a eventDispatcher teardown
* Added docs of ArrayContentDidChange for array
* Move linkTo docs to helper instead of LinkView
* Use tag name supported by html 4
* Fix to use `Ember.ArrayPolyfills.forEach`
* Switch assertion for simulated Ember.create
* document {{input}} and {{textarea}} helpers
* convert bools to flags so it is easier to add new ones
* Fix to use `Ember.ArrayPolyfills.forEach` for IE8
* Skip Object.getOwnPropertyDescriptor only IE8
* Use stub `Object.create` for IE8
* Force downcase tag name for IE8
* rake release:gem + some cleanup
* Reduce late time to less than resolution capability of `setTimeout`
* Kepp timers order
* Adjust wait time to tick next run loop for more browsers
* additional Controller#needs documentation
* make use of Ember.isNone explicit in Ember.isEmpty
* Added API docs for 'needs' property of controller
* Use isNone to check tag name
* Added length property to Ember.Map


### Ember 1.0.0-rc.3 _(April 19, 2013)_

* fn.call is wasteful when the thisArg is not needed.
* dont needlessly close-over and rebuild insertViewCollection
* Don't apply href to LinkView that isn't using 'a' tag
* Documents {{linkTo}}
* Include ember-testing in full build
* Use `jQuery.is(':disabled')` instead of `jQuery(':disbled').length` for Opera
* Remove assigned but unused variable
* Document run.scheduleOnce, truncate run.once docs. Fixes #2132.
* fix failing tests for outerHTML fallback
* don't rely on EXTEND_PROTOTYPES == true
* Fixes Ember.EnumerableUtils without extend prototypes
* Do not flag .generateController for documentation.
* Do not build the docs for `.cachable`. Fixes #2329.
* cleanup MutableEnumerable documentation
* Add Ember.Application#removeTestHelpers
* Fix a couple issues
* First pass of work for the ember-testing package
* Fixes error in documentation referring to non-existent 'Customizing Your Bindings' section
* Fix method comments
* Fix redirecting to child routes
* Fixes to MetamorphView's DOMManager replace
* Fixes #870 Lazy destruction + App#reset issues
* Eliminate unused variables
* Point to updated preconfigured starting points for JSFiddle/JSBin with latest Ember build that is now being auto-posted to builds.emberjs.com
* Fixes #2388: Added if statement to _resetSubControllers
* scope cached state transition hashes to the state manager class, so extending and mixins work with StateMangers as expected
* Fixes for upload of published builds.
* Update to latest ember-dev so that publish task can work properly
* Configure Travis for automatic deploy to AWS
* Add missing item type
* Do no emit Ember.alias deprecation warnings during alias tests
* add invokeRecursively to ViewCollection
* Failing test showing StateManagers using mixins to get some of their states have unexpected behavior
* Fix HistoryLocation rootURL handling and webkit workaround
* Remove unused argument from helper functions
* Use `toArray` to remove duplication
* Allow option view for Ember.Select overwritable
* Actually make Ember.alias() print deprecation warnings.
* use ``Ember.String.fmt`` instead of String extension
* automatically upload all passing builds to s3
* [Fixes #2424] App#reset
* s/nexts/these (nexts is not a word)
* More verbose error message on failed linkTo routing attempts
* viewName is a property
* remove uneeded closures
* JSDoc should use {*} for mixed types instead of {anything} and {any}
* add an "includeSelf" parameter to "invokeRecursively"
* Fix ArrayController#length when content is not explicitly set
* Close #2043 - fix issue with removing last element in collection
* Stop application template from duplicating on re-render
* assertion to catch mixins being passed to Object.create
* Enhance Ember.TargetActionSupport and introduce Ember.ViewTargetActionSupport
* fix {{textarea}} assert message
* Test for unwatch methods on object length property
* Tests for watch methods on length properties
* Test for isWatching on length property of an object
* Move Ember.typeOf to metal
* Fix array watching issue. Was affecting more than just plain arrays due to differences between typeOf and isArray.
* Remove mention of passing mixins to create.
* Revert "Fix Application#reset destroy issue"
* Fix view helper documentation and example to reflect context
* Ignore webkitStorageInfo during namespace lookup to avoid warning
* Fix Application#reset destroy issue
* Make Chrome initial popstate workaround account for rootURL
* Use a string instead of an array in RenderBuffer
* Convert a for in loop to a plain for loop
* Improve view container lookup performance
* remove uneeded asynchrony from Ember.Deferred tests
* remove unneeded asynchrony from routing tests
* Add {{text area}}
* Default text input action to 'enter'
* Add {{input action="foo" on="keyPress"}}
* More metal cleanup
* Better organize ember-metal and cache function lookups.
* remove sync from render to buffer
* make tests not depend on synchronous change events
* fix test not to expect synchronous observers
* Define Mixin properties in prototype
* Update ember-dev gem to latest version
* Share empty arrays in Ember.View prototype. Lazily slice it upon manipulation.
* Add views to Ember.View.views upon insertion in DOM rather than on init. Fixes #1553
* Make object destruction async so we can reduce churn when destroying interconnected object graphs.
* Define Ember.CoreObject#willDestroy. Fixes #1438.
* cleanup unneeded volatile()
* Match the transitionTo APIs.
* Avoid recursively calling transitionTo.
* Improve the performance of view notifications and transitions.
* Extract a private ViewCollection class to aid in manipulating several views at once.
* Add support for {{input type="checkbox"}}
* Add Ember.Handlebars.helper
* Add {{input type="text"}}
* Insert adjacent child views in batches rather than individually.


### Ember 1.0.0-rc.2 _(March 29, 2013)_

* Improved the App initialization process and deprecated Ember.Application#initialize. If you were using this, use deferReadiness and advanceReadiness instead.
* Added support for Ember.Application#then which fires similarly to the isReady hook
* Added more Ember.computed macros
* Added readOnly flag for computed properties
* Enumerable#compact now removes undefined values
* Fixed issue with unregistering actions on virtual views
* Make Ember.LinkView public
* Add support for jQuery 2.0
* Support browsers (FF 10 or less) that don't support domElement.outerHTML
* Made it easier to augment the Application's container's resolver
* Support tag as an alias for tagName in the {{view}} helper
* Add 'name' to attributeBinding for Ember.TextField and Ember.Select
* Return merged object from Ember.merge
* Deprecate setting tagNames on Metamorphs - Refs #2248
* Avoid parent's implicit index route clobbering child's explicit index.
* App#reset behaves more closely to App#create
* Make Evented#on, #off, and #one chainable
* Add basic implementation of allowedKeys for the {{action}} helper
* Improved Ember.Array#slice implementation
* Fix ArrayProxy arrangedObject handling - Fixes #2120, #2138
* Added ability to customize default generated controllers and routes
* Better HistoryLocation popstate handling - Fixes #2234
* Fix an issue with IE7
* Normalized Ember.run.later and Ember.run.next behavior.
* Fix issue where classNameBindings can try to update removed DOM element.
* Ember.Array methods always return Ember.Arrays
* RSVP is now exposed as Ember.RSVP
* ObjectProxy does not attempt to proxy unknown properties on create
* Can now set ENV.LOG_VERSION to false to disable version logging
* Ember.ArrayController#lastObject no longer raises when empty
* Fixes to {{render}} helper when used with model
* Improvements to {{linkTo}} controller handling
* Fix {{bindAttr}} when targeting prop in {{#each prop in array}} - #1523
* String#camelize lowercases the first letter
* Other miscellaneous bug fixes and documentation improvements


### Ember 1.0.0-rc.1 _(February 15, 2013)_

* Upgrade to Handlebars 1.0.0-rc.3
* Update RSVP.js
* Update router.js
* Support 0 values for input tags
* Support for jQuery 1.9
* ArrayController now defaults to empty array
* Added Vagrant support for setting up a development environment
* Adds {{each itemController="..."}}
* Fix issues where route transitions would not register properly
* Initial support for Application#reset
* Fix handling of keywords in bind helpers
* Better handling of DOM properties
* Better handling of complex {{#if}} targets
* {{linkTo}} shouldn't change view context
* Router#send accepts multiple params
* Provide a view's template name for debugging
* Create activate and deactivate hooks for router
* {{action}} targets are now looked up lazily
* The model for Route#render is now bound
* Improvements to ContainerView
* Added 'pattern' attribute to text field for iOS.
* CollectionView context is now its content
* Various enhancements to bound helpers: adds multiple property support to bound helpers, adds bind-able options hash properties, adds {{unbound}} helper support to render unbound form of helpers.
* Add App.inject
* Add Ember.EnumberableUtils.intersection
* Deprecate Controller#controllerFor in favour of Controller#needs
* Adds `bubbles` property to Ember.TextField
* Allow overriding of Ember.Router#handleURL
* Allow libraries loaded before Ember to tie into Ember load hooks
* Fixed behavior with Route#render and named outlets
* Fix bug where history location does not account for root URL
* Allow redirecting from mid-route
* Support string literals as param for {{linkTo}} and {{action}}
* Empty object proxies are no longer truthy in {{#if}}


### Ember 1.0.0-pre.4 _(January 17, 2013)_

* Add {{partial}}
* Fix regressions in router.js
* Support jQuery 1.9.0
* Use the controller with the same name as the template passed to render, if it exists


### Ember 1.0.0-pre.3 _(January 17, 2013)_

* BREAKING CHANGE: New Router API
* BREAKING CHANGE: `Ember.Object.create` behaves like `setProperties`. Use `createWithMixins` for the old behavior.
* BREAKING CHANGE: No longer default a view's context to itself
* BREAKING CHANGE: Remove the nearest view computed properties
* Significant performance improvements
* Bound handlebars helpers with `registerBoundHelper`
* Ember.String improvements
* TextSupport handles input, cut, and paste events
* Add `action` support to Ember.TextField
* Warn about using production builds in localhost
* Update Metamorph
* Deprecate Ember.alias in favour of Ember.aliasMethod
* Add Ember.computed.alias
* Allow chaining on DeferredMixin#then
* ArrayController learned itemControllerClass.
* Added VagrantFile and chef cookbooks to ease ember build for developers.
* Provide an Ember.Handlebars precompilation package
* Removed Tab controls
* Fix Chrome (pre v25) MutationObserver Memory Leak
* Update to Promises/A+ compatible RSVP
* Improved instrumentation
* Rename empty to isEmpty and none to isNone
* Added support for toStringExtension to augment toString
* Implement a default computed property setter.
* Add support for unhandledEvent to StateManager.
* Load external dependencies via an AMD shim
* Pass in the old value into the CP as a third argument
* Deep copy support for NativeArray
* Added an afterRender queue for scheduling code to run after the render queue has been drained
* Implement _super() for computed properties
* Miscellaneous bug fixes
* General cleanup


### Ember 1.0.0-pre.2 _(October 25, 2012)_

* Ember.SortableMixin: don't remove and reinsert items when their sort order doesn't change.  Fixes #1486.
* Fix edge cases with adding/removing observers
* Added 'disabled' attribute binding to Select
* Deprecate usage of {{collection}} without a class in favor of {{each}}
* Changing `Ember.Handlebars.getPath` to `Ember.Handlebars.get` for consistency. This addresses #1469.
* Since `$.uuid` was removed from jQuery master, we're switching to using `Ember.uuid` instead.
* Add Ember.View#nearestOfType, deprecate nearestInstanceOf
* Adds support for globbed routes
* Remove CP_DEFAULT_CACHEABLE flag
* Remove VIEW_PRESERVES_CONTEXT flag
* Replace willRerender with willClearRender
* Bumped jQuery requirement to 1.7.2+, explicitly forbidding 1.7 and 1.7.1 (see: #1448)
* Add Ember.String.classify() to string extensions
* HistoryLocation now utilizes history.replaceState
* Add a basic instrumentation API
* Allow extension of chosen prototypes instead of the current all or none.
* Remove dependency on `window` throughout Ember
* Don't attempt to concat a concatenatedProperty onto an object that doesn't have a concat method
* Remove ember-views dependency from ember-states
* Multiselect updates array content in place.
* Support applications without a router
* Add Ember.Deferred mixin which implements promises using RSVP.js
* Fix for popstate firing on page load.
* Fixed bug in CP setter where observers could be suspended and never restored.
* Fixed a bug with setting computed properties that modify the passed in value.
* Initial work to allow operation with handlebars runtime only
* A listener registered with one can be removed with off
* Calling removeListener without method should remove all listeners
* Add autoinit flag to Application to call initialize on DOM ready.
* Create view for application template if no ApplicationView.
* Remove support for inline anonymous templates.
* Rename createRouter to setupRouter to make clear.
* Extract createRouter from Application#initialize
* Extract runInjections from Application#initialize
* Simplify syntax so we can extract more easily
* Extract createEventDispatcher from Application#init
* Update for Handlebars 1.0.rc.1
* Fix State.transitionTo to handle multiple contexts
* Cleanup classNameBindings on remove
* Support defining injections to occur after other injections
* Computed prop setter improvements
* fix :: syntax in classNameBindings to work with falsy values
* Fix Ember.Error properties
* Improved error handling with Ember.onerror
* Adds currentPath to Ember.StateManager
* Provide default args to tryInvoke - fixes #1327
* Fix a bug in multi-selects with primitive options
* Fix formatURL to use rootURL and remove formatPath
* Fixing Ember.Router.route when rootURL is used
* ContainerViews should invalidate `element` on children when rendering.
* Add test for selecting in multi selects with prompts
* Fix: Passing a regex to split in IE8 returns a single item array, causing class names beginning with a colon to fail to render in IE8.
* Adding itemViewClass attribute to the each helper.
* Reorganize load hooks to be more sane
* Improve application readiness framework
* Small restructuring of ArrayProxy
* Add #setObjects to mutable array. A helper for replacing whole content of the array with a new one.
* Fixed selecting items in ember multi-selects
* Add disconnectOutlet method to controller
* The content property of an ArrayProxy instance should be defined before modifying it
* Adds a has() method to Ember.OrderedSet
* Adds hooks for suspending observers
* Check that a controller inherits from Ember.Object before instantiating it to the router.
* Support jQuery 1.8 - fixes #1267
* Ember.empty returns true if empty Ember.ArrayProxy
* add scheduleOnce and remove flag
* add various lifecycle tests to check updated ContainerView path. Expose problem with flag for scheduling one time.
* Moving location tests to routing package
* Make outlet a Metamorph view
* Tests showing problem with adding and replacing
* refactor ContainerView children rendering to not make assumptions at scheduling time, just at render time.
* Remove remaining references to viewstates
* Select element should initialize with the correct selectedIndex when using valueBinding
* Remove deprecated Ember.ViewState.
* Handle undefined element in bindAttr and classNameBindings
* Render now uses context instead of _context
* Better version replacement regexp
* Outlets reference context instead of controller.
* Rakefile :clean remove 'tmp' folder
* Performance improvements


### Ember 1.0.pre _(August 03, 2012)_

* Return undefined instead of empty jQuery object for Ember.View#$ when not in DOM
* Adds didDefineProperty hook
* Implement immediateObserver placeholder in preparation for making observers asynchronous
* Change {{action}} API for more explicit contexts
* Add connectControllers convenience
* Assert that transitionTo at least matched a state
* Delay routing while contexts are loading
* Also rename trySetPath to trySet
* Replaced getPath/setPath with get/set
* Remove LEGACY_HANDLEBARS_TAG flag
* Add two new core methods to allow invoking possibly unknown methods on objects
* Change ternary syntax to double colon sytax
* Add tests for ternary operator in class bindings
* Test for defined Router lacking App(View|Controller)
* Allow alternate clicks for href handling - Fixes #1096
* Respect initialState when transitioning to parent of current state - Fixes #1144
* add reverseObjects
* Fixing rootURL when path is empty
* HistoryLocation appends paths to router rootURL
* Make Ember.Logger support the 'info' and 'debug' methods on fallback (for IE8).
* Support currentView on init if ContainerView is created with one
* {{bindAttr class="this"}} now works; fixes #810
* Allow connectOutlet(outletName, name, context) syntax
* turn on mandatory setter for ember-debug if not set
* Change the default setUnknownProperty to define it before setting.
* {{view}} now evaluates the context of class bindings using the same rules applied to other bindings
* dataTransfer property for drag and drop events
* require jQuery 1.7, no longer accept 1.6
* add mandatory setter assertion
* Add date comparison to Ember.compare
* We use jquery event handling for hashchange/popstate
* Deprecate Ember.Tabs - Fixes #409
* Remove data-tag-name "feature" from <script> tags
* Only register Ember.View.views for non virtual views
* Add support for tabindex in Ember Controls.
* Only push new history when initialURL has changed
* Support basic States inside of Routes
* Refactor context handling for States and Routes
* Make Map copyable
* Assert that path passed to urlFor is valid
* Do not run functions passed to Ember.assert, Ember.warn, and Ember.deprecate
* Allowing developer to turn off verbose stacktrace in deprecation warnings
* Ember.Route.serialize must return a hash
* lazy setup of ComputedProperties
* change convention from var m = meta(obj) to var meta = metaFor(obj)
* add hook for desc for willWatch and didUnwatch
* Call transitionEvent for each nested state - Fixes #977
* Define a 'store' property in ControllerMixin, to avoid proxy-like handling at router initialization (controllers store injection).
* if there is no context, allow for views without controllers
* Add MapWithDefault
* serialize route states recursively
* urlForEvent for a route with a dynamic part doesn't serialize the context
* Don't stopPropagation on action handling by default
* Implement a route's navigateAway event
* Change app.stateManager to app.router
* Allow a one-time event listener on Ember.Evented
* Rename `fire` to `trigger`
* change sendEvent signature from sendEvent(obj, name, …) to sendEvent(obj, name, params) to avoid copying the arguments. Conflicts:
* Deprecate Ember.ViewState
* remove Ember.MixinDelegate
* Call preventDefault on events handled through {{action}}
* Call transitionEvent on initialStates as well as targeted state
* During apply not applyPartial, chains maybe setup, this makes sure they are updated.
* allow computed properties to be overridden
* Change connectOutlet API to prefer Strings
* Fix bug with Ember.Router#route not reflecting redirections in location
* Give Ember.Select prompt an empty value
* Create Ember.ArrayPolyfills
* Rename ArrayUtils to EnumerableUtils
* Use transitionTo rather than goToState
* Improve ArrayUtils by removing unnecessary slices
* Use evented system for dom events on views
* Fix switchToUnwatched so ObjectProxy tests pass.
* Skip mixin properties with undefined values
* Make defineProperty override native properties
* Fix unsupported method errors in older browsers
* Improved Ember.create shim
* Can't use lib/ember.js because we use that for precompiling, so let's use dist/distold instead
* Use `getPath` instead of `get` in computed macros in order to allow 'foo.bar' dependencies
* A route's `serialize` should handle null contexts
* Router.location cannot be null or undefined
* Use 'hash' as default location implementation on Router
* Clean up location stubbing in routable_test
* Instantiate Ember.Location implementation from Router
* Add NoneLocation
* Add options hash syntax to connectOutlet.
* Added 'ember-select' CSS class to Ember.Select, as per the convention with other included views.
* Fix Ember.setPath when used on Ember.Namespaces
* Remove async transitions.
* Enumerate all properties per injection.
* Injections can specify the order they are run.
* Make sortable test deterministic
* Improve invalidation of view's controller prop
* Cleaning up in history location
* Removing lastSetURL from setURL
* Fix bug with computed properties setters not triggering observers when called with a previous value
* Fix failing test
* Adding popstate tests for history based location
* Splitting location implementations from Location
* Use accessors for eventTransitions
* Finish implementation of Sortable mixin
* Move sorting into separate mixin
* Crude sorting on ArrayController
* Split ArrayProxy into content and arrangedContent
* Fix broken upload_latest task by specifying version for github_api
* Add some convenience computed property macros to replace the major usages of binding transforms
* Initial pushState based location implementation
* Support #each foo in this and #with this as bar
* `collection` should take emptyViewClass as string
* Don't update the route if we're routing
* Don't special-case the top-level '/'
* Make routing unwind properly
* Replace occurances of goToState with transitionTo.
* No longer support RunLoop instantiation without `new`.
* Improve naming and code style
* Guard mergeMixins parameters more generally
* Guard against implicit function application by Ember.assert
* Use Ember.assert instead of throw
* Guard against undefined mixins
* Remove unused local variables
* Update gems
* Enable selection by value in Ember.Select.
* Update build URL
* Fix issue with Ember.Select when reselecting the prompt
* Call setupStateManager in initialize, not in didBecomeReady
* Let ES5 browsers actually work
* Lookup event transitions recursively in the ancestor states.
* Support global paths in the with/as helper. Fixes #874
* Views should inherit controllers from their parent
* Semi-hackish memory management for Ember.Application
* Transition to root to enable the back-button
* Insert ApplicationView by default
* Respect href parameter for {{action}}
* Allow setting `target` on `ObjectController`
* Remove deprecated functionality from get/set
* urlFor should raise an error when route property is not defined
* fix build by checking VIEW_PRESERVES_CONTEXT
* Only call formatURL if a location is defined
* URL generation takes into account location type
* Rename templateContext to context
* Change default template context to controller
* Removes deprecated label wrapping behavior and value property of Ember.Checkbox
* ControllerObject class can be initialized with target, controllers and view properties
* Add Ember.State.transitionTo
* Wire up {{action}} to emit URLs
* Use standard StateManager send/sendRecursively and convert state method arguments to include options hash when necessary.
* Correct state transition name to reflect StateMachine state nesting.
* Add urlFor to Router
* make transitionEvent on state manager configurable
* The router's initialState is `root`
* Add redirectsTo in routes
* Make identical assertion messages distinguishable
* Check that tests don't leave open RunLoops behind
* Better Handlebars log helper
* Disallow automatic creating of RunLoops during testing; Require manual Ember.run setup.
* ObjectController
* rename location `style` to `implementation` and add `registerImplementation` method to ease custom implementations
* some sugar for Router initialization
* Fix initialization with non routable stateManager
* bindAttr should work with global paths
* Unbundled Handlebars
* Add Ember.Controller and `connectOutlet`
* Initial implementation of outlets
* Implement modelType guessing.
* Add support for modelType in the router


### Ember 0.9.8.1 _(May 22, 2012)_

* Fix bindAttr with global paths
* Fix initialization with non routable stateManager
* Better jQuery warning message
* Documentation fixes


### Ember 0.9.8 _(May 21, 2012)_

* Better docs
* Preliminary routing support
* Properly handle null content in Ember.Select - fixes #775
* Allow a context to be passed to the action helper
* Notify parentView of childView changes for virtual views
* Extract Ember.Application into a separate package
* Better console handling
* Removed warnings about element not being present in willInsertElement
* Removed old deprecated RunLoop syntax
* Add support for "input" event handlers
* Removed deprecated getPath/setPath global support, deprecated star paths
* Removed Ember.Set.create with enumerable
* Add Ember.Binding.registerTransform
* States should create a childStates array
* Always send Array#contentWillChange with contentDidChange
* Updated Metamorph - fixes #783
* Re-enable enumerable properties: [], firstObject and lastObject
* Add support for #each foo in bar
* Implement {{#with foo as bar}} syntax
* Fixed ordering of MutableArray#unshiftObjects
* Fix Em namespace in dev mode
* Add currentView property to Ember.ContainerView
* Namespace debugging functions, ember_assert, ember_deprecate, and ember_warn are now Ember.assert, Ember.deprecate, and Ember.warn.
* Rename BindableSpanView -> HandlebarsBoundView
* Updated Handlebars to 1.0.0.beta.6
* Ember.cacheFor should return falsy values
* Handlebars actions use a stateManager by default
* Bindings should connect to `this` and not the prototype.
* Fix security error w/ Opera and Frames - fixes #734
* Warn when attempting to appendTo or replaceIn with an existing Ember.View
* Change the context in which {{view}} renders
* Improve error when sending an unimplemented event
* Change didInsertElement function to event callback - fixes #740
* Precompile defaultTemplates for production builds
* Updated uglifier - fixes #733
* Improved the testing stack
* Using the colon syntax with classBinding should allow truthy values to propagate the associated class
* Add safeHtml method to String
* Improved compatibility with Handlebars.SafeString
* Deprecate Ember.Button - closes #436
* Refactor ember-states/view_states out into ember-viewstates so that states is free of ember-views dependency.
* Prevent classNames from being displayed twice
* Added ComputedProperty#volatile to turn off caching
* Support making Computed Properties cacheable by default


### Ember 0.9.7.1 _(April 19, 2012)_

* Better escaping method for RenderBuffer
* More rigorous XSS escaping from bindAttr


### Ember 0.9.7 _(April 18, 2012)_

* RenderBuffer now properly escapes attribute values. Fixes XSS vulnerability documented in #699.
* Make options an optional argument to Ember.Handlebars.getPath
* getProperties can be called with an array of property names
* Allow for jQuery prereleases and RCs - fixes #678
* Raise if both template and templateName appear
* DRY up createChildView initialization
* Ember.ContainerView should propagate template data
* allows yielded template blocks to be optional
* Fixed substate/parentState test
* Inline views should always have an id - Fixes #655
* Ember.View should not require view method sharing event name.
* Refactor and cleanup Ember.Checkbox
* Normalize keyword paths so that observers work
* Expose view and controller keywords to templates
* Ember.Select allows array selections when multiple=false.
* Ember.ArrayUtils.objectsAt returns correct objects.


### Ember 0.9.6 _(March 30, 2012)_

* Significant internal performance improvements
* Improved performance of RenderBuffer
* Avoid unneceesary ping-ponging in binding updates
* Fix infinite loop caused by jQuery.extend with array in older browsers
* Added ENV.SHIM_ES5 option to improve compatibility with Prototype.js
* Added Ember.Evented mixin for internal events
* Removed YES and NO constants
* No longer alias as SC/Sproutcore
* Deprecate lowercase Namespaces
* Improved "destroy" method and added "willDestroy" and "didDestroy" callbacks
* Support static classes in bindAttr
* Allow 'this' to be used in bindAttr
* Make sure States are exited in the proper order
* Deprecate re-rendering while view is inBuffer
* Add contextmenu event support
* {{action}} helper event includes view and context
* Simplified parameters passed by {{action}} helper to StateManager
* Allow the {{action}} helper to use "send" as the action name
* Collection itemViewClass itemHash bindings should be resolved in the proper context.
* Honor emptyViewClass attribute in collection view helper
* Allow View attributeBindings to be aliased.
* Add Ember.getWithDefault
* Add Ember.computed(key1, key2, func)
* Add Ember.Map
* Improvements to OrderedSet
* Warn if classNames or classNameBindings is set to non-array
* Warn when setting attributeBindings or classNameBindings with {{view}} helper
* Warn if user tries to change a view's elementId after creation
* Remove contained items from Ember.Set when calling #clear
* Treat classNameBindings the same as classBinding in the view helper
* Added maxlength to TextSupport; added size to TextField; added rows and cols to TextArea
* Fix bug where DOM did not update when Ember.Select content changed
* Dereference views from parent when viewName is specified and the view is destroyed
* Added "clear" method to Ember.MutableArray
* Added Ember.cacheFor to peek at computed property cache
* Added support for multiple attributes to Ember.Select
* Fix security warning in older Firefox
* Re-render views if the templateContext is changed
* More sugar for creating complex bindings
* Fixed bug where a class could not be reopened if an instance of it had already been created
* Enable unnamed Handlebars script tags to have a custom id with the `data-element-id` attribute
* Testing improvements including headless tests (rake test) and JSHint
* Improved framework build process
* API documentation improvements
* Added benchmarking harness for internals


### Ember 0.9.5 _(February 17, 2012)_

* Add Handlebars helper for {{yield}}
* Add a .jshintrc
* Add layout support to Ember.View
* Allow state managers to control their own logging
* Print more useful debug information in state manager
* Fix issues that prevented Ember from being used in iframes
* Fix path resolution for states
* State manager should raise if an event is unhandled
* Attribute Bindings should handle String objects - Fixes #497
* Fixed each/else - fixes #389
* Updated Metamorph - fixes #449
* States hashes misbehave when including classes
* The action helper should prevent default behavior on it's attached element
* Pass the event, view, and context to {{action}} helper actions
* #454 State Exit Methods Should Be Called In Reverse Order
* #454 test StateManager should send exit events in the correct order when changing to a top-level state
* Retrieve child views length after potential mutations
* Metamorph's replace now recursively invalidates childView elements
* Fixes a bug where parent views were not being set correctly when multiple views were added or removed from ContainerView
* Views removed from a container should clear rendered children.
* ContainerView should set parentView on new children
* Add state manager compatibility to action helper
* Adds ability to save metadata for computed properties
* Don't parse text/html by default. Use ENV.LEGACY_HANDLEBARS_TAG to restore this functionality. - Fixes #441
* Fix overzealous deprecation warnings
* Fix bug such that initialState *and* start states will be entered
* Miscellaneous documentation improvements
* Better framework warnings and deprecations


### Ember 0.9.4 _(January 23, 2012)_

* Add Ember.Select control
* Added Ember.Handlebars action helper to easily add event handling to DOM elements without requiring a new view
* jQuery 1.7 compatibility
* Added a runtime build target for usage with Node.js
* Instantiate a ViewState's view if it's not already an instance
* In addition to having a rootElement, state managers can now have a rootView property. If this is set, view states will append their view as a child view of that view.
* Views now register themselves with a controller if the viewController property is set
* Other miscellaneous improvements to States
* Allows setting a custom initial substate on states
* ContainerView now sets the parentView property of views that are added to its childViews array.
* Removed ember-handlebars-format, ember-datetime
* Array's [] property no longer notifies of changes. Use @each instead.
* Deprecated getPath/setPath global support
* Ember.Application's default rootElement has changed from document to document.body
* Events are no longer passed to views that are not in the DOM
* Miscellaneous improvements to Ember.Button
* Add return value to Ember.TargetActionSupport.triggerAction()
* Added Ember.Handlebars.precompile for template precompilation
* Fix security exceptions in older versions of Firefox
* Introduce Ember.onerror for improved error handling
* Make {{this}} work with numbers within an #each helper
* Textfield and textarea now bubble events by default
* Fixed issue where Handlebars helpers without arguments were interpreted as bindings
* Add callbacks for isVisible changes to Ember.View
* Fix unbound helper when used with {{this}}
* Add underscore and camelize to string prototype extensions.
* View tagName is now settable from Handlebars <script> template via data-tag-name
* Miscellaneous performance improvements
* Lots of minor bug fixes
* Inline documentation improvements


### Ember 0.9.3 _(December 19, 2011)_

* Make sure willInsertElement actually gets called on all child views. Element is still not guaranteed to work.
* Implement tab views and controller
* Fixed some parse errors and jslint warnings
* allow use of multiple {{bindAttr}}s per element


### Ember 0.9.2 _(December 16, 2011)_

* add replaceIn to replace an entire node's content with something new
* Use prepend() and after() methods of Metamorph
* Update Metamorph to include after() and prepend()
* Fixed some missing commas which prevented bpm from working
* Safer Runloop Unwinding
* Adding support for <script type="text/x-raw-handlebars">
* Remove parentView deprecation warning


### Ember 0.9.1 _(December 14, 2011)_

* Fix jslint warnings related to missing semicolons and variables defined twice
* Alias amber_assert to sc_assert for backwards compat
* Fix toString() for objects in the Ember namespace
* Clear rendered children *recursively* when removing a view from DOM.
* Manually assigns custom message provided new Ember.Error so it will appear in debugging tools.
* Add a currentView property to StateManager
* Duck type view states
* Add license file
* We don't need to support adding Array observers onto @each proxies, so don't bother notifying about them.
* Clean up some verbiage in watching.js
* Cleaned up the build script
* Fixed incorrect test
* Updated references to SproutCore to Ember
* Preserve old behavior for special '@each' keys.
* Making chained keys evaluate lazily and adding unit test
* Adding unit test to demonstrate issue #108.<|MERGE_RESOLUTION|>--- conflicted
+++ resolved
@@ -1,12 +1,5 @@
 # Ember Changelog
 
-<<<<<<< HEAD
-### Ember 1.5.1 (April 22, 2014)
-
-* Fixes for AutoLocation. See [#4717](https://github.com/emberjs/ember.js/pull/4717).
-* Fixes for HistoryLocation. See [#4730](https://github.com/emberjs/ember.js/pull/4730).
-* Fixes for ArrayComputed Performance Regression. See [#4740](https://github.com/emberjs/ember.js/issues/4740).
-=======
 ### Ember 1.6.0 (July, 7, 2014)
 
 * [BUGFIX] Ensure itemController's do not leak by tying them to the parent controller lifecycle.
@@ -51,7 +44,6 @@
 * [FEATURE ember-routing-add-model-option]
 * [FEATURE ember-runtime-test-friendly-promises]
 * [FEATURE ember-metal-computed-empty-array]
->>>>>>> 34546c65
 
 ### Ember 1.5.0 (March 29, 2014)
 
@@ -73,10 +65,6 @@
 * [SECURITY] Ensure that `ember-routing-auto-location` cannot be forced to redirect to another domain.
 * [BUGFIX beta] Handle ES6 transpiler errors.
 * [BUGFIX beta] Ensure namespaces are cleaned up.
-<<<<<<< HEAD
-* Many documentation updates.
-=======
->>>>>>> 34546c65
 * [FEATURE ember-handlebars-log-primitives]
 * [FEATURE ember-testing-routing-helpers]
 * [FEATURE ember-testing-triggerEvent-helper]
