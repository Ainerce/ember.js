--- conflicted
+++ resolved
@@ -3,19 +3,9 @@
 import EmberObject from "ember-runtime/system/object";
 
 var Deferred = EmberObject.extend(DeferredMixin, {
-<<<<<<< HEAD
-  init: function() {
-    Ember.deprecate(
-      'Usage of Ember.Deferred is deprecated.',
-      false,
-      { url: 'http://emberjs.com/guides/deprecations/#toc_deferredmixin-and-ember-deferred' }
-    );
-    this._super.apply(this, arguments);
-=======
   init() {
     Ember.deprecate('Usage of Ember.Deferred is deprecated.', false, { url: 'http://emberjs.com/guides/deprecations/#toc_deprecate-ember-deferredmixin-and-ember-deferred' });
     this._super(...arguments);
->>>>>>> 03003966
   }
 });
 
