import "ember";
import { forEach } from "ember-metal/enumerable_utils";
import { get } from "ember-metal/property_get";
import { set } from "ember-metal/property_set";
import ActionManager from "ember-views/system/action_manager";

import EmberHandlebars from "ember-htmlbars/compat";

var trim = Ember.$.trim;

var compile = EmberHandlebars.compile;
var trim = Ember.$.trim;

var Router, App, router, registry, container, originalLoggerError;

function bootApplication() {
  router = container.lookup('router:main');
  Ember.run(App, 'advanceReadiness');
}

function handleURL(path) {
  return Ember.run(function() {
    return router.handleURL(path).then(function(value) {
      ok(true, 'url: `' + path + '` was handled');
      return value;
    }, function(reason) {
      ok(false, 'failed to visit:`' + path + '` reason: `' + QUnit.jsDump.parse(reason));
      throw reason;
    });
  });
}

function handleURLAborts(path) {
  Ember.run(function() {
    router.handleURL(path).then(function(value) {
      ok(false, 'url: `' + path + '` was NOT to be handled');
    }, function(reason) {
      ok(reason && reason.message === "TransitionAborted", 'url: `' + path + '` was to be aborted');
    });
  });
}

function handleURLRejectsWith(path, expectedReason) {
  Ember.run(function() {
    router.handleURL(path).then(function(value) {
      ok(false, 'expected handleURLing: `' + path + '` to fail');
    }, function(reason) {
      equal(expectedReason, reason);
    });
  });
}

QUnit.module("Basic Routing", {
  setup() {
    Ember.run(function() {
      App = Ember.Application.create({
        name: "App",
        rootElement: '#qunit-fixture'
      });

      App.deferReadiness();

      App.Router.reopen({
        location: 'none'
      });

      Router = App.Router;

      App.LoadingRoute = Ember.Route.extend({
      });

      registry = App.registry;
      container = App.__container__;

      Ember.TEMPLATES.application = compile("{{outlet}}");
      Ember.TEMPLATES.home = compile("<h3>Hours</h3>");
      Ember.TEMPLATES.homepage = compile("<h3>Megatroll</h3><p>{{model.home}}</p>");
      Ember.TEMPLATES.camelot = compile('<section><h3>Is a silly place</h3></section>');

      originalLoggerError = Ember.Logger.error;
    });
  },

  teardown() {
    Ember.run(function() {
      App.destroy();
      App = null;

      Ember.TEMPLATES = {};
      Ember.Logger.error = originalLoggerError;
    });
  }
});

QUnit.test("warn on URLs not included in the route set", function () {
  Router.map(function() {
    this.route("home", { path: "/" });
  });


  bootApplication();

  expectAssertion(function() {
    Ember.run(function() {
      router.handleURL("/what-is-this-i-dont-even");
    });
  }, "The URL '/what-is-this-i-dont-even' did not match any routes in your application");
});

QUnit.test("The Homepage", function() {
  Router.map(function() {
    this.route("home", { path: "/" });
  });

  App.HomeRoute = Ember.Route.extend({
  });

  var currentPath;

  App.ApplicationController = Ember.Controller.extend({
    currentPathDidChange: Ember.observer('currentPath', function() {
      currentPath = get(this, 'currentPath');
    })
  });

  bootApplication();

  equal(currentPath, 'home');
  equal(Ember.$('h3:contains(Hours)', '#qunit-fixture').length, 1, "The home template was rendered");
});

QUnit.test("The Home page and the Camelot page with multiple Router.map calls", function() {
  Router.map(function() {
    this.route("home", { path: "/" });
  });

  Router.map(function() {
    this.route("camelot", { path: "/camelot" });
  });

  App.HomeRoute = Ember.Route.extend({
  });

  App.CamelotRoute = Ember.Route.extend({
  });

  var currentPath;

  App.ApplicationController = Ember.Controller.extend({
    currentPathDidChange: Ember.observer('currentPath', function() {
      currentPath = get(this, 'currentPath');
    })
  });

  App.CamelotController = Ember.Controller.extend({
    currentPathDidChange: Ember.observer('currentPath', function() {
      currentPath = get(this, 'currentPath');
    })
  });

  bootApplication();

  handleURL("/camelot");

  equal(currentPath, 'camelot');
  equal(Ember.$('h3:contains(silly)', '#qunit-fixture').length, 1, "The camelot template was rendered");

  handleURL("/");

  equal(currentPath, 'home');
  equal(Ember.$('h3:contains(Hours)', '#qunit-fixture').length, 1, "The home template was rendered");
});

QUnit.test("The Homepage with explicit template name in renderTemplate", function() {
  Router.map(function() {
    this.route("home", { path: "/" });
  });

  App.HomeRoute = Ember.Route.extend({
    renderTemplate() {
      this.render('homepage');
    }
  });

  bootApplication();

  equal(Ember.$('h3:contains(Megatroll)', '#qunit-fixture').length, 1, "The homepage template was rendered");
});

QUnit.test("An alternate template will pull in an alternate controller", function() {
  Router.map(function() {
    this.route("home", { path: "/" });
  });

  App.HomeRoute = Ember.Route.extend({
    renderTemplate() {
      this.render('homepage');
    }
  });

  App.HomepageController = Ember.Controller.extend({
    model: {
      home: "Comes from homepage"
    }
  });

  bootApplication();

  equal(Ember.$('h3:contains(Megatroll) + p:contains(Comes from homepage)', '#qunit-fixture').length, 1, "The homepage template was rendered");
});

QUnit.test("An alternate template will pull in an alternate controller instead of controllerName", function() {
  Router.map(function() {
    this.route("home", { path: "/" });
  });

  App.HomeRoute = Ember.Route.extend({
    controllerName: 'foo',
    renderTemplate() {
      this.render('homepage');
    }
  });

  App.FooController = Ember.Controller.extend({
    model: {
      home: "Comes from Foo"
    }
  });

  App.HomepageController = Ember.Controller.extend({
    model: {
      home: "Comes from homepage"
    }
  });

  bootApplication();

  equal(Ember.$('h3:contains(Megatroll) + p:contains(Comes from homepage)', '#qunit-fixture').length, 1, "The homepage template was rendered");
});

QUnit.test("The template will pull in an alternate controller via key/value", function() {
  Router.map(function() {
    this.route("homepage", { path: "/" });
  });

  App.HomepageRoute = Ember.Route.extend({
    renderTemplate() {
      this.render({ controller: 'home' });
    }
  });

  App.HomeController = Ember.Controller.extend({
    model: {
      home: "Comes from home."
    }
  });

  bootApplication();

  equal(Ember.$('h3:contains(Megatroll) + p:contains(Comes from home.)', '#qunit-fixture').length, 1, "The homepage template was rendered from data from the HomeController");
});

QUnit.test("The Homepage with explicit template name in renderTemplate and controller", function() {
  Router.map(function() {
    this.route("home", { path: "/" });
  });

  App.HomeController = Ember.Controller.extend({
    model: {
      home: "YES I AM HOME"
    }
  });

  App.HomeRoute = Ember.Route.extend({
    renderTemplate() {
      this.render('homepage');
    }
  });

  bootApplication();

  equal(Ember.$('h3:contains(Megatroll) + p:contains(YES I AM HOME)', '#qunit-fixture').length, 1, "The homepage template was rendered");
});

QUnit.test("Model passed via renderTemplate model is set as controller's model", function() {
  Ember.TEMPLATES['bio'] = compile("<p>{{model.name}}</p>");

  App.BioController = Ember.Controller.extend();

  Router.map(function() {
    this.route('home', { path: '/' });
  });

  App.HomeRoute = Ember.Route.extend({
    renderTemplate() {
      this.render('bio', {
        model: { name: 'emberjs' }
      });
    }
  });

  bootApplication();

  equal(Ember.$('p:contains(emberjs)', '#qunit-fixture').length, 1, "Passed model was set as controllers model");
});

QUnit.test("Renders correct view with slash notation", function() {
  Ember.TEMPLATES['home/page'] = compile("<p>{{view.name}}</p>");

  Router.map(function() {
    this.route("home", { path: "/" });
  });

  App.HomeRoute = Ember.Route.extend({
    renderTemplate() {
      this.render('home/page');
    }
  });

  App.HomePageView = Ember.View.extend({
    name: "Home/Page"
  });

  bootApplication();

  equal(Ember.$('p:contains(Home/Page)', '#qunit-fixture').length, 1, "The homepage template was rendered");
});

QUnit.test("Renders the view given in the view option", function() {
  Ember.TEMPLATES['home'] = compile("<p>{{view.name}}</p>");

  Router.map(function() {
    this.route("home", { path: "/" });
  });

  App.HomeRoute = Ember.Route.extend({
    renderTemplate() {
      this.render({ view: 'homePage' });
    }
  });

  App.HomePageView = Ember.View.extend({
    name: "Home/Page"
  });

  bootApplication();

  equal(Ember.$('p:contains(Home/Page)', '#qunit-fixture').length, 1, "The homepage view was rendered");
});

QUnit.test('render does not replace templateName if user provided', function() {
  Router.map(function() {
    this.route("home", { path: "/" });
  });

  Ember.TEMPLATES.the_real_home_template = compile(
    "<p>THIS IS THE REAL HOME</p>"
  );

  App.HomeView = Ember.View.extend({
    templateName: 'the_real_home_template'
  });
  App.HomeController = Ember.Controller.extend();
  App.HomeRoute = Ember.Route.extend();

  bootApplication();

  equal(Ember.$('p', '#qunit-fixture').text(), "THIS IS THE REAL HOME", "The homepage template was rendered");
});

QUnit.test('render does not replace template if user provided', function () {
  Router.map(function () {
    this.route("home", { path: "/" });
  });

  App.HomeView = Ember.View.extend({
    template: compile("<p>THIS IS THE REAL HOME</p>")
  });
  App.HomeController = Ember.Controller.extend();
  App.HomeRoute = Ember.Route.extend();

  bootApplication();

  Ember.run(function () {
    router.handleURL("/");
  });

  equal(Ember.$('p', '#qunit-fixture').text(), "THIS IS THE REAL HOME", "The homepage template was rendered");
});

QUnit.test('render uses templateName from route', function() {
  Router.map(function() {
    this.route("home", { path: "/" });
  });

  Ember.TEMPLATES.the_real_home_template = compile(
    "<p>THIS IS THE REAL HOME</p>"
  );

  App.HomeController = Ember.Controller.extend();
  App.HomeRoute = Ember.Route.extend({
    templateName: 'the_real_home_template'
  });

  bootApplication();

  equal(Ember.$('p', '#qunit-fixture').text(), "THIS IS THE REAL HOME", "The homepage template was rendered");
});

QUnit.test('defining templateName allows other templates to be rendered', function() {
  Router.map(function() {
    this.route("home", { path: "/" });
  });

  Ember.TEMPLATES.alert = compile(
    "<div class='alert-box'>Invader!</div>"
  );
  Ember.TEMPLATES.the_real_home_template = compile(
    "<p>THIS IS THE REAL HOME</p>{{outlet 'alert'}}"
  );

  App.HomeController = Ember.Controller.extend();
  App.HomeRoute = Ember.Route.extend({
    templateName: 'the_real_home_template',
    actions: {
      showAlert() {
        this.render('alert', {
          into: 'home',
          outlet: 'alert'
        });
      }
    }
  });

  bootApplication();

  equal(Ember.$('p', '#qunit-fixture').text(), "THIS IS THE REAL HOME", "The homepage template was rendered");

  Ember.run(function() {
    router.send('showAlert');
  });

  equal(Ember.$('.alert-box', '#qunit-fixture').text(), "Invader!", "Template for alert was render into outlet");

});

QUnit.test('Specifying a name to render should have precedence over everything else', function() {
  Router.map(function() {
    this.route("home", { path: "/" });
  });

  App.HomeController = Ember.Controller.extend();
  App.HomeRoute = Ember.Route.extend({
    templateName: 'home',
    controllerName: 'home',
    viewName: 'home',

    renderTemplate() {
      this.render('homepage');
    }
  });

  App.HomeView = Ember.View.extend({
    template: compile("<h3>This should not be rendered</h3><p>{{model.home}}</p>")
  });

  App.HomepageController = Ember.Controller.extend({
    model: {
      home: 'Tinytroll'
    }
  });
  App.HomepageView = Ember.View.extend({
    layout: compile(
      "<span>Outer</span>{{yield}}<span>troll</span>"
    ),
    templateName: 'homepage'
  });

  bootApplication();

  equal(Ember.$('h3', '#qunit-fixture').text(), "Megatroll", "The homepage template was rendered");
  equal(Ember.$('p', '#qunit-fixture').text(), "Tinytroll", "The homepage controller was used");
  equal(Ember.$('span', '#qunit-fixture').text(), "Outertroll", "The homepage view was used");
});

QUnit.test("The Homepage with a `setupController` hook", function() {
  Router.map(function() {
    this.route("home", { path: "/" });
  });

  App.HomeRoute = Ember.Route.extend({
    setupController(controller) {
      set(controller, 'hours', Ember.A([
        "Monday through Friday: 9am to 5pm",
        "Saturday: Noon to Midnight",
        "Sunday: Noon to 6pm"
      ]));
    }
  });

  Ember.TEMPLATES.home = compile(
    "<ul>{{#each entry in hours}}<li>{{entry}}</li>{{/each}}</ul>"
  );

  bootApplication();

  equal(Ember.$('ul li', '#qunit-fixture').eq(2).text(), "Sunday: Noon to 6pm", "The template was rendered with the hours context");
});

QUnit.test("The route controller is still set when overriding the setupController hook", function() {
  Router.map(function() {
    this.route("home", { path: "/" });
  });

  App.HomeRoute = Ember.Route.extend({
    setupController(controller) {
      // no-op
      // importantly, we are not calling  this._super here
    }
  });

  registry.register('controller:home', Ember.Controller.extend());

  bootApplication();

  deepEqual(container.lookup('route:home').controller, container.lookup('controller:home'), "route controller is the home controller");
});

QUnit.test("The route controller can be specified via controllerName", function() {
  Router.map(function() {
    this.route("home", { path: "/" });
  });

  Ember.TEMPLATES.home = compile(
    "<p>{{myValue}}</p>"
  );

  App.HomeRoute = Ember.Route.extend({
    controllerName: 'myController'
  });

  registry.register('controller:myController', Ember.Controller.extend({
    myValue: "foo"
  }));

  bootApplication();

  deepEqual(container.lookup('route:home').controller, container.lookup('controller:myController'), "route controller is set by controllerName");
  equal(Ember.$('p', '#qunit-fixture').text(), "foo", "The homepage template was rendered with data from the custom controller");
});

QUnit.test("The route controller specified via controllerName is used in render", function() {
  Router.map(function() {
    this.route("home", { path: "/" });
  });

  Ember.TEMPLATES.alternative_home = compile(
    "<p>alternative home: {{myValue}}</p>"
  );

  App.HomeRoute = Ember.Route.extend({
    controllerName: 'myController',
    renderTemplate() {
      this.render("alternative_home");
    }
  });

  registry.register('controller:myController', Ember.Controller.extend({
    myValue: "foo"
  }));

  bootApplication();

  deepEqual(container.lookup('route:home').controller, container.lookup('controller:myController'), "route controller is set by controllerName");
  equal(Ember.$('p', '#qunit-fixture').text(), "alternative home: foo", "The homepage template was rendered with data from the custom controller");
});

QUnit.test("The route controller specified via controllerName is used in render even when a controller with the routeName is available", function() {
  Router.map(function() {
    this.route("home", { path: "/" });
  });

  Ember.TEMPLATES.home = compile(
    "<p>home: {{myValue}}</p>"
  );

  App.HomeRoute = Ember.Route.extend({
    controllerName: 'myController'
  });

  registry.register('controller:home', Ember.Controller.extend({
    myValue: "home"
  }));

  registry.register('controller:myController', Ember.Controller.extend({
    myValue: "myController"
  }));

  bootApplication();

  deepEqual(container.lookup('route:home').controller, container.lookup('controller:myController'), "route controller is set by controllerName");
  equal(Ember.$('p', '#qunit-fixture').text(), "home: myController", "The homepage template was rendered with data from the custom controller");
});

QUnit.test("The Homepage with a `setupController` hook modifying other controllers", function() {
  Router.map(function() {
    this.route("home", { path: "/" });
  });

  App.HomeRoute = Ember.Route.extend({
    setupController(controller) {
      set(this.controllerFor('home'), 'hours', Ember.A([
        "Monday through Friday: 9am to 5pm",
        "Saturday: Noon to Midnight",
        "Sunday: Noon to 6pm"
      ]));
    }
  });

  Ember.TEMPLATES.home = compile(
    "<ul>{{#each entry in hours}}<li>{{entry}}</li>{{/each}}</ul>"
  );

  bootApplication();

  equal(Ember.$('ul li', '#qunit-fixture').eq(2).text(), "Sunday: Noon to 6pm", "The template was rendered with the hours context");
});

QUnit.test("The Homepage with a computed context that does not get overridden", function() {
  Router.map(function() {
    this.route("home", { path: "/" });
  });

  App.HomeController = Ember.ArrayController.extend({
    model: Ember.computed(function() {
      return Ember.A([
        "Monday through Friday: 9am to 5pm",
        "Saturday: Noon to Midnight",
        "Sunday: Noon to 6pm"
      ]);
    })
  });

  Ember.TEMPLATES.home = compile(
    "<ul>{{#each passage in model}}<li>{{passage}}</li>{{/each}}</ul>"
  );

  bootApplication();

  equal(Ember.$('ul li', '#qunit-fixture').eq(2).text(), "Sunday: Noon to 6pm", "The template was rendered with the context intact");
});

QUnit.test("The Homepage getting its controller context via model", function() {
  Router.map(function() {
    this.route("home", { path: "/" });
  });

  App.HomeRoute = Ember.Route.extend({
    model() {
      return Ember.A([
        "Monday through Friday: 9am to 5pm",
        "Saturday: Noon to Midnight",
        "Sunday: Noon to 6pm"
      ]);
    },

    setupController(controller, model) {
      equal(this.controllerFor('home'), controller);

      set(this.controllerFor('home'), 'hours', model);
    }
  });

  Ember.TEMPLATES.home = compile(
    "<ul>{{#each entry in hours}}<li>{{entry}}</li>{{/each}}</ul>"
  );

  bootApplication();

  equal(Ember.$('ul li', '#qunit-fixture').eq(2).text(), "Sunday: Noon to 6pm", "The template was rendered with the hours context");
});

QUnit.test("The Specials Page getting its controller context by deserializing the params hash", function() {
  Router.map(function() {
    this.route("home", { path: "/" });
    this.resource("special", { path: "/specials/:menu_item_id" });
  });

  App.SpecialRoute = Ember.Route.extend({
    model(params) {
      return Ember.Object.create({
        menuItemId: params.menu_item_id
      });
    },

    setupController(controller, model) {
      set(controller, 'model', model);
    }
  });

  Ember.TEMPLATES.special = compile(
    "<p>{{model.menuItemId}}</p>"
  );

  bootApplication();

  registry.register('controller:special', Ember.Controller.extend());

  handleURL("/specials/1");

  equal(Ember.$('p', '#qunit-fixture').text(), "1", "The model was used to render the template");
});

QUnit.test("The Specials Page defaults to looking models up via `find`", function() {
  Router.map(function() {
    this.route("home", { path: "/" });
    this.resource("special", { path: "/specials/:menu_item_id" });
  });

  App.MenuItem = Ember.Object.extend();
  App.MenuItem.reopenClass({
    find(id) {
      return App.MenuItem.create({
        id: id
      });
    }
  });

  App.SpecialRoute = Ember.Route.extend({
    setupController(controller, model) {
      set(controller, 'model', model);
    }
  });

  Ember.TEMPLATES.special = compile(
    "<p>{{model.id}}</p>"
  );

  bootApplication();

  registry.register('controller:special', Ember.Controller.extend());

  handleURL("/specials/1");

  equal(Ember.$('p', '#qunit-fixture').text(), "1", "The model was used to render the template");
});

QUnit.test("The Special Page returning a promise puts the app into a loading state until the promise is resolved", function() {
  Router.map(function() {
    this.route("home", { path: "/" });
    this.resource("special", { path: "/specials/:menu_item_id" });
  });

  var menuItem, resolve;

  App.MenuItem = Ember.Object.extend();
  App.MenuItem.reopenClass({
    find(id) {
      menuItem = App.MenuItem.create({ id: id });

      return new Ember.RSVP.Promise(function(res) {
        resolve = res;
      });
    }
  });

  App.LoadingRoute = Ember.Route.extend({

  });

  App.SpecialRoute = Ember.Route.extend({
    setupController(controller, model) {
      set(controller, 'model', model);
    }
  });

  Ember.TEMPLATES.special = compile(
    "<p>{{model.id}}</p>"
  );

  Ember.TEMPLATES.loading = compile(
    "<p>LOADING!</p>"
  );

  bootApplication();

  registry.register('controller:special', Ember.Controller.extend());

  handleURL("/specials/1");

  equal(Ember.$('p', '#qunit-fixture').text(), "LOADING!", "The app is in the loading state");

  Ember.run(function() {
    resolve(menuItem);
  });

  equal(Ember.$('p', '#qunit-fixture').text(), "1", "The app is now in the specials state");
});

QUnit.test("The loading state doesn't get entered for promises that resolve on the same run loop", function() {
  Router.map(function() {
    this.route("home", { path: "/" });
    this.resource("special", { path: "/specials/:menu_item_id" });
  });

  App.MenuItem = Ember.Object.extend();
  App.MenuItem.reopenClass({
    find(id) {
      return { id: id };
    }
  });

  App.LoadingRoute = Ember.Route.extend({
    enter() {
      ok(false, "LoadingRoute shouldn't have been entered.");
    }
  });

  App.SpecialRoute = Ember.Route.extend({
    setupController(controller, model) {
      set(controller, 'model', model);
    }
  });

  Ember.TEMPLATES.special = compile(
    "<p>{{model.id}}</p>"
  );

  Ember.TEMPLATES.loading = compile(
    "<p>LOADING!</p>"
  );

  bootApplication();

  registry.register('controller:special', Ember.Controller.extend());

  handleURL("/specials/1");

  equal(Ember.$('p', '#qunit-fixture').text(), "1", "The app is now in the specials state");
});

/*
asyncTest("The Special page returning an error fires the error hook on SpecialRoute", function() {
  Router.map(function() {
    this.route("home", { path: "/" });
    this.resource("special", { path: "/specials/:menu_item_id" });
  });

  var menuItem;

  App.MenuItem = Ember.Object.extend(Ember.DeferredMixin);
  App.MenuItem.reopenClass({
    find: function(id) {
      menuItem = App.MenuItem.create({ id: id });
      Ember.run.later(function() { menuItem.resolve(menuItem); }, 1);
      return menuItem;
    }
  });

  App.SpecialRoute = Ember.Route.extend({
    setup: function() {
      throw 'Setup error';
    },
    actions: {
      error: function(reason) {
        equal(reason, 'Setup error');
        QUnit.start();
      }
    }
  });

  bootApplication();

  handleURLRejectsWith('/specials/1', 'Setup error');
});
*/

QUnit.test("The Special page returning an error invokes SpecialRoute's error handler", function() {
  Router.map(function() {
    this.route("home", { path: "/" });
    this.resource("special", { path: "/specials/:menu_item_id" });
  });

  var menuItem, promise, resolve;

  App.MenuItem = Ember.Object.extend();
  App.MenuItem.reopenClass({
    find(id) {
      menuItem = App.MenuItem.create({ id: id });
      promise = new Ember.RSVP.Promise(function(res) {
        resolve = res;
      });

      return promise;
    }
  });

  App.SpecialRoute = Ember.Route.extend({
    setup() {
      throw 'Setup error';
    },
    actions: {
      error(reason) {
        equal(reason, 'Setup error', 'SpecialRoute#error received the error thrown from setup');
      }
    }
  });

  bootApplication();

  handleURLRejectsWith('/specials/1', 'Setup error');

  Ember.run(function() {
    resolve(menuItem);
  });
});

function testOverridableErrorHandler(handlersName) {

  expect(2);

  Router.map(function() {
    this.route("home", { path: "/" });
    this.resource("special", { path: "/specials/:menu_item_id" });
  });

  var menuItem, resolve;

  App.MenuItem = Ember.Object.extend();
  App.MenuItem.reopenClass({
    find(id) {
      menuItem = App.MenuItem.create({ id: id });
      return new Ember.RSVP.Promise(function(res) {
        resolve = res;
      });
    }
  });

  var attrs = {};
  attrs[handlersName] = {
    error(reason) {
      equal(reason, 'Setup error', "error was correctly passed to custom ApplicationRoute handler");
    }
  };

  App.ApplicationRoute = Ember.Route.extend(attrs);

  App.SpecialRoute = Ember.Route.extend({
    setup() {
      throw 'Setup error';
    }
  });

  bootApplication();

  handleURLRejectsWith("/specials/1", "Setup error");

  Ember.run(function() {
    resolve(menuItem);
  });
}

QUnit.test("ApplicationRoute's default error handler can be overridden", function() {
  testOverridableErrorHandler('actions');
});

QUnit.test("ApplicationRoute's default error handler can be overridden (with DEPRECATED `events`)", function() {
  ignoreDeprecation(function() {
    testOverridableErrorHandler('events');
  });
});

asyncTest("Moving from one page to another triggers the correct callbacks", function() {
  expect(3);

  Router.map(function() {
    this.route("home", { path: "/" });
    this.resource("special", { path: "/specials/:menu_item_id" });
  });

  App.MenuItem = Ember.Object.extend();

  App.SpecialRoute = Ember.Route.extend({
    setupController(controller, model) {
      set(controller, 'model', model);
    }
  });

  Ember.TEMPLATES.home = compile(
    "<h3>Home</h3>"
  );

  Ember.TEMPLATES.special = compile(
    "<p>{{model.id}}</p>"
  );

  bootApplication();

  registry.register('controller:special', Ember.Controller.extend());

  var transition = handleURL('/');

  Ember.run(function() {
    transition.then(function() {
      equal(Ember.$('h3', '#qunit-fixture').text(), "Home", "The app is now in the initial state");

      var promiseContext = App.MenuItem.create({ id: 1 });
      Ember.run.later(function() {
        Ember.RSVP.resolve(promiseContext);
      }, 1);

      return router.transitionTo('special', promiseContext);
    }).then(function(result) {
      deepEqual(router.location.path, '/specials/1');
      QUnit.start();
    });
  });
});

asyncTest("Nested callbacks are not exited when moving to siblings", function() {
  Router.map(function() {
    this.resource("root", { path: "/" }, function() {
      this.resource("special", { path: "/specials/:menu_item_id" });
    });
  });

  var currentPath;

  App.ApplicationController = Ember.Controller.extend({
    currentPathDidChange: Ember.observer('currentPath', function() {
      currentPath = get(this, 'currentPath');
    })
  });

  var menuItem;

  App.MenuItem = Ember.Object.extend();
  App.MenuItem.reopenClass({
    find(id) {
      menuItem = App.MenuItem.create({ id: id });
      return menuItem;
    }
  });

  App.LoadingRoute = Ember.Route.extend({

  });

  App.RootRoute = Ember.Route.extend({
    model() {
      rootModel++;
      return this._super.apply(this, arguments);
    },

    serialize() {
      rootSerialize++;
      return this._super.apply(this, arguments);
    },

    setupController() {
      rootSetup++;
    },

    renderTemplate() {
      rootRender++;
    }
  });

  App.HomeRoute = Ember.Route.extend({

  });

  App.SpecialRoute = Ember.Route.extend({
    setupController(controller, model) {
      set(controller, 'model', model);
    }
  });

  Ember.TEMPLATES['root/index'] = compile(
    "<h3>Home</h3>"
  );

  Ember.TEMPLATES.special = compile(
    "<p>{{model.id}}</p>"
  );

  Ember.TEMPLATES.loading = compile(
    "<p>LOADING!</p>"
  );

  var rootSetup = 0;
  var rootRender = 0;
  var rootModel = 0;
  var rootSerialize = 0;

  bootApplication();

  registry.register('controller:special', Ember.Controller.extend());

  equal(Ember.$('h3', '#qunit-fixture').text(), "Home", "The app is now in the initial state");
  equal(rootSetup, 1, "The root setup was triggered");
  equal(rootRender, 1, "The root render was triggered");
  equal(rootSerialize, 0, "The root serialize was not called");
  equal(rootModel, 1, "The root model was called");

  router = container.lookup('router:main');

  Ember.run(function() {
    var menuItem = App.MenuItem.create({ id: 1 });
    Ember.run.later(function() {
      Ember.RSVP.resolve(menuItem);
    }, 1);

    router.transitionTo('special', menuItem).then(function(result) {
      equal(rootSetup, 1, "The root setup was not triggered again");
      equal(rootRender, 1, "The root render was not triggered again");
      equal(rootSerialize, 0, "The root serialize was not called");

      // TODO: Should this be changed?
      equal(rootModel, 1, "The root model was called again");

      deepEqual(router.location.path, '/specials/1');
      equal(currentPath, 'root.special');

      QUnit.start();
    });
  });
});

asyncTest("Events are triggered on the controller if a matching action name is implemented", function() {
  Router.map(function() {
    this.route("home", { path: "/" });
  });

  var model = { name: "Tom Dale" };
  var stateIsNotCalled = true;

  App.HomeRoute = Ember.Route.extend({
    model() {
      return model;
    },

    actions: {
      showStuff(obj) {
        stateIsNotCalled = false;
      }
    }
  });

  Ember.TEMPLATES.home = compile(
    "<a {{action 'showStuff' model}}>{{name}}</a>"
  );

  var controller = Ember.Controller.extend({
    actions: {
      showStuff(context) {
        ok(stateIsNotCalled, "an event on the state is not triggered");
        deepEqual(context, { name: "Tom Dale" }, "an event with context is passed");
        QUnit.start();
      }
    }
  });

  registry.register('controller:home', controller);

  bootApplication();

  var actionId = Ember.$("#qunit-fixture a").data("ember-action");
  var action = ActionManager.registeredActions[actionId];
  var event = new Ember.$.Event("click");
  action.handler(event);
});

asyncTest("Events are triggered on the current state when defined in `actions` object", function() {
  Router.map(function() {
    this.route("home", { path: "/" });
  });

  var model = { name: "Tom Dale" };

  App.HomeRoute = Ember.Route.extend({
    model() {
      return model;
    },

    actions: {
      showStuff(obj) {
        ok(this instanceof App.HomeRoute, "the handler is an App.HomeRoute");
        // Using Ember.copy removes any private Ember vars which older IE would be confused by
        deepEqual(Ember.copy(obj, true), { name: "Tom Dale" }, "the context is correct");
        QUnit.start();
      }
    }
  });

  Ember.TEMPLATES.home = compile(
    "<a {{action 'showStuff' model}}>{{model.name}}</a>"
  );

  bootApplication();

  var actionId = Ember.$("#qunit-fixture a").data("ember-action");
  var action = ActionManager.registeredActions[actionId];
  var event = new Ember.$.Event("click");
  action.handler(event);
});

asyncTest("Events defined in `actions` object are triggered on the current state when routes are nested", function() {
  Router.map(function() {
    this.resource("root", { path: "/" }, function() {
      this.route("index", { path: "/" });
    });
  });

  var model = { name: "Tom Dale" };

  App.RootRoute = Ember.Route.extend({
    actions: {
      showStuff(obj) {
        ok(this instanceof App.RootRoute, "the handler is an App.HomeRoute");
        // Using Ember.copy removes any private Ember vars which older IE would be confused by
        deepEqual(Ember.copy(obj, true), { name: "Tom Dale" }, "the context is correct");
        QUnit.start();
      }
    }
  });

  App.RootIndexRoute = Ember.Route.extend({
    model() {
      return model;
    }
  });

  Ember.TEMPLATES['root/index'] = compile(
    "<a {{action 'showStuff' model}}>{{model.name}}</a>"
  );

  bootApplication();

  var actionId = Ember.$("#qunit-fixture a").data("ember-action");
  var action = ActionManager.registeredActions[actionId];
  var event = new Ember.$.Event("click");
  action.handler(event);
});

asyncTest("Events are triggered on the current state when defined in `events` object (DEPRECATED)", function() {
  Router.map(function() {
    this.route("home", { path: "/" });
  });

  var model = { name: "Tom Dale" };

  App.HomeRoute = Ember.Route.extend({
    model() {
      return model;
    },

    events: {
      showStuff(obj) {
        ok(this instanceof App.HomeRoute, "the handler is an App.HomeRoute");
        // Using Ember.copy removes any private Ember vars which older IE would be confused by
        deepEqual(Ember.copy(obj, true), { name: "Tom Dale" }, "the context is correct");
        QUnit.start();
      }
    }
  });

  Ember.TEMPLATES.home = compile(
    "<a {{action 'showStuff' model}}>{{name}}</a>"
  );

  expectDeprecation(/Action handlers contained in an `events` object are deprecated/);
  bootApplication();

  var actionId = Ember.$("#qunit-fixture a").data("ember-action");
  var action = ActionManager.registeredActions[actionId];
  var event = new Ember.$.Event("click");
  action.handler(event);
});

asyncTest("Events defined in `events` object are triggered on the current state when routes are nested (DEPRECATED)", function() {
  Router.map(function() {
    this.resource("root", { path: "/" }, function() {
      this.route("index", { path: "/" });
    });
  });

  var model = { name: "Tom Dale" };

  App.RootRoute = Ember.Route.extend({
    events: {
      showStuff(obj) {
        ok(this instanceof App.RootRoute, "the handler is an App.HomeRoute");
        // Using Ember.copy removes any private Ember vars which older IE would be confused by
        deepEqual(Ember.copy(obj, true), { name: "Tom Dale" }, "the context is correct");
        QUnit.start();
      }
    }
  });

  App.RootIndexRoute = Ember.Route.extend({
    model() {
      return model;
    }
  });

  Ember.TEMPLATES['root/index'] = compile(
    "<a {{action 'showStuff' model}}>{{name}}</a>"
  );

  expectDeprecation(/Action handlers contained in an `events` object are deprecated/);
  bootApplication();

  var actionId = Ember.$("#qunit-fixture a").data("ember-action");
  var action = ActionManager.registeredActions[actionId];
  var event = new Ember.$.Event("click");
  action.handler(event);
});

QUnit.test("Events can be handled by inherited event handlers", function() {

  expect(4);

  App.SuperRoute = Ember.Route.extend({
    actions: {
      foo() {
        ok(true, 'foo');
      },
      bar(msg) {
        equal(msg, "HELLO");
      }
    }
  });

  App.RouteMixin = Ember.Mixin.create({
    actions: {
      bar(msg) {
        equal(msg, "HELLO");
        this._super(msg);
      }
    }
  });

  App.IndexRoute = App.SuperRoute.extend(App.RouteMixin, {
    actions: {
      baz() {
        ok(true, 'baz');
      }
    }
  });

  bootApplication();

  router.send("foo");
  router.send("bar", "HELLO");
  router.send("baz");
});

asyncTest("Actions are not triggered on the controller if a matching action name is implemented as a method", function() {
  Router.map(function() {
    this.route("home", { path: "/" });
  });

  var model = { name: "Tom Dale" };
  var stateIsNotCalled = true;

  App.HomeRoute = Ember.Route.extend({
    model() {
      return model;
    },

    actions: {
      showStuff(context) {
        ok(stateIsNotCalled, "an event on the state is not triggered");
        deepEqual(context, { name: "Tom Dale" }, "an event with context is passed");
        QUnit.start();
      }
    }
  });

  Ember.TEMPLATES.home = compile(
    "<a {{action 'showStuff' model}}>{{name}}</a>"
  );

  var controller = Ember.Controller.extend({
    showStuff(context) {
      stateIsNotCalled = false;
      ok(stateIsNotCalled, "an event on the state is not triggered");
    }
  });

  registry.register('controller:home', controller);

  bootApplication();

  var actionId = Ember.$("#qunit-fixture a").data("ember-action");
  var action = ActionManager.registeredActions[actionId];
  var event = new Ember.$.Event("click");
  action.handler(event);
});

asyncTest("actions can be triggered with multiple arguments", function() {
  Router.map(function() {
    this.resource("root", { path: "/" }, function() {
      this.route("index", { path: "/" });
    });
  });

  var model1 = { name: "Tilde" };
  var model2 = { name: "Tom Dale" };

  App.RootRoute = Ember.Route.extend({
    actions: {
      showStuff(obj1, obj2) {
        ok(this instanceof App.RootRoute, "the handler is an App.HomeRoute");
        // Using Ember.copy removes any private Ember vars which older IE would be confused by
        deepEqual(Ember.copy(obj1, true), { name: "Tilde" }, "the first context is correct");
        deepEqual(Ember.copy(obj2, true), { name: "Tom Dale" }, "the second context is correct");
        QUnit.start();
      }
    }
  });

  App.RootIndexController = Ember.Controller.extend({
    model1: model1,
    model2: model2
  });

  Ember.TEMPLATES['root/index'] = compile(
    "<a {{action 'showStuff' model1 model2}}>{{model1.name}}</a>"
  );

  bootApplication();

  var actionId = Ember.$("#qunit-fixture a").data("ember-action");
  var action = ActionManager.registeredActions[actionId];
  var event = new Ember.$.Event("click");
  action.handler(event);
});

QUnit.test("transitioning multiple times in a single run loop only sets the URL once", function() {
  Router.map(function() {
    this.route("root", { path: "/" });
    this.route("foo");
    this.route("bar");
  });

  bootApplication();

  var urlSetCount = 0;

  router.get('location').setURL = function(path) {
    urlSetCount++;
    set(this, 'path', path);
  };

  equal(urlSetCount, 0);

  Ember.run(function() {
    router.transitionTo("foo");
    router.transitionTo("bar");
  });

  equal(urlSetCount, 1);
  equal(router.get('location').getURL(), "/bar");
});

QUnit.test('navigating away triggers a url property change', function() {

  expect(3);

  Router.map(function() {
    this.route('root', { path: '/' });
    this.route('foo', { path: '/foo' });
    this.route('bar', { path: '/bar' });
  });

  bootApplication();

  Ember.run(function() {
    Ember.addObserver(router, 'url', function() {
      ok(true, "url change event was fired");
    });
  });

  forEach(['foo', 'bar', '/foo'], function(destination) {
    Ember.run(router, 'transitionTo', destination);
  });
});

QUnit.test("using replaceWith calls location.replaceURL if available", function() {
  var setCount = 0;
  var replaceCount = 0;

  Router.reopen({
    location: Ember.NoneLocation.createWithMixins({
      setURL(path) {
        setCount++;
        set(this, 'path', path);
      },

      replaceURL(path) {
        replaceCount++;
        set(this, 'path', path);
      }
    })
  });

  Router.map(function() {
    this.route("root", { path: "/" });
    this.route("foo");
  });

  bootApplication();

  equal(setCount, 0);
  equal(replaceCount, 0);

  Ember.run(function() {
    router.replaceWith("foo");
  });

  equal(setCount, 0, 'should not call setURL');
  equal(replaceCount, 1, 'should call replaceURL once');
  equal(router.get('location').getURL(), "/foo");
});

QUnit.test("using replaceWith calls setURL if location.replaceURL is not defined", function() {
  var setCount = 0;

  Router.reopen({
    location: Ember.NoneLocation.createWithMixins({
      setURL(path) {
        setCount++;
        set(this, 'path', path);
      }
    })
  });

  Router.map(function() {
    this.route("root", { path: "/" });
    this.route("foo");
  });

  bootApplication();

  equal(setCount, 0);

  Ember.run(function() {
    router.replaceWith("foo");
  });

  equal(setCount, 1, 'should call setURL once');
  equal(router.get('location').getURL(), "/foo");
});

QUnit.test("Route inherits model from parent route", function() {
  expect(9);

  Router.map(function() {
    this.resource("the_post", { path: "/posts/:post_id" }, function() {
      this.route("comments");

      this.resource("shares", { path: "/shares/:share_id" }, function() {
        this.route("share");
      });
    });
  });

  var post1 = {};
  var post2 = {};
  var post3 = {};
  var currentPost;
  var share1 = {};
  var share2 = {};
  var share3 = {};

  var posts = {
    1: post1,
    2: post2,
    3: post3
  };
  var shares = {
    1: share1,
    2: share2,
    3: share3
  };

  App.ThePostRoute = Ember.Route.extend({
    model(params) {
      return posts[params.post_id];
    }
  });

  App.ThePostCommentsRoute = Ember.Route.extend({
    afterModel(post, transition) {
      var parent_model = this.modelFor('thePost');

      equal(post, parent_model);
    }
  });

  App.SharesRoute = Ember.Route.extend({
    model(params) {
      return shares[params.share_id];
    }
  });

  App.SharesShareRoute = Ember.Route.extend({
    afterModel(share, transition) {
      var parent_model = this.modelFor('shares');

      equal(share, parent_model);
    }
  });

  bootApplication();

  currentPost = post1;
  handleURL("/posts/1/comments");
  handleURL("/posts/1/shares/1");

  currentPost = post2;
  handleURL("/posts/2/comments");
  handleURL("/posts/2/shares/2");

  currentPost = post3;
  handleURL("/posts/3/comments");
  handleURL("/posts/3/shares/3");
});

QUnit.test("Resource inherits model from parent resource", function() {
  expect(6);

  Router.map(function() {
    this.resource("the_post", { path: "/posts/:post_id" }, function() {
      this.resource("comments", function() {
      });
    });
  });

  var post1 = {};
  var post2 = {};
  var post3 = {};
  var currentPost;

  var posts = {
    1: post1,
    2: post2,
    3: post3
  };

  App.ThePostRoute = Ember.Route.extend({
    model(params) {
      return posts[params.post_id];
    }
  });

  App.CommentsRoute = Ember.Route.extend({
    afterModel(post, transition) {
      var parent_model = this.modelFor('thePost');

      equal(post, parent_model);
    }
  });

  bootApplication();

  currentPost = post1;
  handleURL("/posts/1/comments");

  currentPost = post2;
  handleURL("/posts/2/comments");

  currentPost = post3;
  handleURL("/posts/3/comments");
});

QUnit.test("It is possible to get the model from a parent route", function() {
  expect(9);

  Router.map(function() {
    this.resource("the_post", { path: "/posts/:post_id" }, function() {
      this.resource("comments");
    });
  });

  var post1 = {};
  var post2 = {};
  var post3 = {};
  var currentPost;

  var posts = {
    1: post1,
    2: post2,
    3: post3
  };

  App.ThePostRoute = Ember.Route.extend({
    model(params) {
      return posts[params.post_id];
    }
  });

  App.CommentsRoute = Ember.Route.extend({
    model() {
      // Allow both underscore / camelCase format.
      equal(this.modelFor('thePost'), currentPost);
      equal(this.modelFor('the_post'), currentPost);
    }
  });

  bootApplication();

  currentPost = post1;
  handleURL("/posts/1/comments");

  currentPost = post2;
  handleURL("/posts/2/comments");

  currentPost = post3;
  handleURL("/posts/3/comments");
});

QUnit.test("A redirection hook is provided", function() {
  Router.map(function() {
    this.route("choose", { path: "/" });
    this.route("home");
  });

  var chooseFollowed = 0;
  var destination;

  App.ChooseRoute = Ember.Route.extend({
    redirect() {
      if (destination) {
        this.transitionTo(destination);
      }
    },

    setupController() {
      chooseFollowed++;
    }
  });

  destination = 'home';

  bootApplication();

  equal(chooseFollowed, 0, "The choose route wasn't entered since a transition occurred");
  equal(Ember.$("h3:contains(Hours)", "#qunit-fixture").length, 1, "The home template was rendered");
  equal(router.container.lookup('controller:application').get('currentPath'), 'home');
});

QUnit.test("Redirecting from the middle of a route aborts the remainder of the routes", function() {
  expect(3);

  Router.map(function() {
    this.route("home");
    this.resource("foo", function() {
      this.resource("bar", function() {
        this.route("baz");
      });
    });
  });

  App.BarRoute = Ember.Route.extend({
    redirect() {
      this.transitionTo("home");
    },
    setupController() {
      ok(false, "Should transition before setupController");
    }
  });

  App.BarBazRoute = Ember.Route.extend({
    enter() {
      ok(false, "Should abort transition getting to next route");
    }
  });

  bootApplication();

  handleURLAborts("/foo/bar/baz");

  equal(router.container.lookup('controller:application').get('currentPath'), 'home');
  equal(router.get('location').getURL(), "/home");
});

QUnit.test("Redirecting to the current target in the middle of a route does not abort initial routing", function() {
  expect(5);

  Router.map(function() {
    this.route("home");
    this.resource("foo", function() {
      this.resource("bar", function() {
        this.route("baz");
      });
    });
  });

  var successCount = 0;
  App.BarRoute = Ember.Route.extend({
    redirect() {
      this.transitionTo("bar.baz").then(function() {
        successCount++;
      });
    },

    setupController() {
      ok(true, "Should still invoke bar's setupController");
    }
  });

  App.BarBazRoute = Ember.Route.extend({
    setupController() {
      ok(true, "Should still invoke bar.baz's setupController");
    }
  });

  bootApplication();

  handleURL("/foo/bar/baz");

  equal(router.container.lookup('controller:application').get('currentPath'), 'foo.bar.baz');
  equal(successCount, 1, 'transitionTo success handler was called once');

});

QUnit.test("Redirecting to the current target with a different context aborts the remainder of the routes", function() {
  expect(4);

  Router.map(function() {
    this.route("home");
    this.resource("foo", function() {
      this.resource("bar", { path: "bar/:id" }, function() {
        this.route("baz");
      });
    });
  });

  var model = { id: 2 };

  var count = 0;

  App.BarRoute = Ember.Route.extend({
    afterModel(context) {
      if (count++ > 10) {
        ok(false, 'infinite loop');
      } else {
        this.transitionTo("bar.baz", model);
      }
    },

    serialize(params) {
      return params;
    }
  });

  App.BarBazRoute = Ember.Route.extend({
    setupController() {
      ok(true, "Should still invoke setupController");
    }
  });

  bootApplication();

  handleURLAborts("/foo/bar/1/baz");

  equal(router.container.lookup('controller:application').get('currentPath'), 'foo.bar.baz');
  equal(router.get('location').getURL(), "/foo/bar/2/baz");
});

QUnit.test("Transitioning from a parent event does not prevent currentPath from being set", function() {
  Router.map(function() {
    this.resource("foo", function() {
      this.resource("bar", function() {
        this.route("baz");
      });
      this.route("qux");
    });
  });

  App.FooRoute = Ember.Route.extend({
    actions: {
      goToQux() {
        this.transitionTo('foo.qux');
      }
    }
  });

  bootApplication();

  var applicationController = router.container.lookup('controller:application');

  handleURL("/foo/bar/baz");

  equal(applicationController.get('currentPath'), 'foo.bar.baz');

  Ember.run(function() {
    router.send("goToQux");
  });

  equal(applicationController.get('currentPath'), 'foo.qux');
  equal(router.get('location').getURL(), "/foo/qux");
});

QUnit.test("Generated names can be customized when providing routes with dot notation", function() {
  expect(4);

  Ember.TEMPLATES.index = compile("<div>Index</div>");
  Ember.TEMPLATES.application = compile("<h1>Home</h1><div class='main'>{{outlet}}</div>");
  Ember.TEMPLATES.foo = compile("<div class='middle'>{{outlet}}</div>");
  Ember.TEMPLATES.bar = compile("<div class='bottom'>{{outlet}}</div>");
  Ember.TEMPLATES['bar/baz'] = compile("<p>{{name}}Bottom!</p>");

  Router.map(function() {
    this.resource("foo", { path: "/top" }, function() {
      this.resource("bar", { path: "/middle" }, function() {
        this.route("baz", { path: "/bottom" });
      });
    });
  });

  App.FooRoute = Ember.Route.extend({
    renderTemplate() {
      ok(true, "FooBarRoute was called");
      return this._super.apply(this, arguments);
    }
  });

  App.BarBazRoute = Ember.Route.extend({
    renderTemplate() {
      ok(true, "BarBazRoute was called");
      return this._super.apply(this, arguments);
    }
  });

  App.BarController = Ember.Controller.extend({
    name: "Bar"
  });

  App.BarBazController = Ember.Controller.extend({
    name: "BarBaz"
  });

  bootApplication();

  handleURL("/top/middle/bottom");

  equal(Ember.$('.main .middle .bottom p', '#qunit-fixture').text(), "BarBazBottom!", "The templates were rendered into their appropriate parents");
});

QUnit.test("Child routes render into their parent route's template by default", function() {
  Ember.TEMPLATES.index = compile("<div>Index</div>");
  Ember.TEMPLATES.application = compile("<h1>Home</h1><div class='main'>{{outlet}}</div>");
  Ember.TEMPLATES.top = compile("<div class='middle'>{{outlet}}</div>");
  Ember.TEMPLATES.middle = compile("<div class='bottom'>{{outlet}}</div>");
  Ember.TEMPLATES['middle/bottom'] = compile("<p>Bottom!</p>");

  Router.map(function() {
    this.resource("top", function() {
      this.resource("middle", function() {
        this.route("bottom");
      });
    });
  });

  bootApplication();

  handleURL("/top/middle/bottom");

  equal(Ember.$('.main .middle .bottom p', '#qunit-fixture').text(), "Bottom!", "The templates were rendered into their appropriate parents");
});

QUnit.test("Child routes render into specified template", function() {
  Ember.TEMPLATES.index = compile("<div>Index</div>");
  Ember.TEMPLATES.application = compile("<h1>Home</h1><div class='main'>{{outlet}}</div>");
  Ember.TEMPLATES.top = compile("<div class='middle'>{{outlet}}</div>");
  Ember.TEMPLATES.middle = compile("<div class='bottom'>{{outlet}}</div>");
  Ember.TEMPLATES['middle/bottom'] = compile("<p>Bottom!</p>");

  Router.map(function() {
    this.resource("top", function() {
      this.resource("middle", function() {
        this.route("bottom");
      });
    });
  });

  App.MiddleBottomRoute = Ember.Route.extend({
    renderTemplate() {
      this.render('middle/bottom', { into: 'top' });
    }
  });

  bootApplication();

  handleURL("/top/middle/bottom");

  equal(Ember.$('.main .middle .bottom p', '#qunit-fixture').length, 0, "should not render into the middle template");
  equal(Ember.$('.main .middle > p', '#qunit-fixture').text(), "Bottom!", "The template was rendered into the top template");
});

QUnit.test("Rendering into specified template with slash notation", function() {
  Ember.TEMPLATES['person/profile'] = compile("profile {{outlet}}");
  Ember.TEMPLATES['person/details'] = compile("details!");

  Router.map(function() {
    this.resource("home", { path: '/' });
  });

  App.HomeRoute = Ember.Route.extend({
    renderTemplate() {
      this.render('person/profile');
      this.render('person/details', { into: 'person/profile' });
    }
  });

  bootApplication();

  equal(Ember.$('#qunit-fixture:contains(profile details!)').length, 1, "The templates were rendered");
});

QUnit.test("Parent route context change", function() {
  var editCount = 0;
  var editedPostIds = Ember.A();

  Ember.TEMPLATES.application = compile("{{outlet}}");
  Ember.TEMPLATES.posts = compile("{{outlet}}");
  Ember.TEMPLATES.post = compile("{{outlet}}");
  Ember.TEMPLATES['post/index'] = compile("showing");
  Ember.TEMPLATES['post/edit'] = compile("editing");

  Router.map(function() {
    this.resource("posts", function() {
      this.resource("post", { path: "/:postId" }, function() {
        this.route("edit");
      });
    });
  });

  App.PostsRoute = Ember.Route.extend({
    actions: {
      showPost(context) {
        this.transitionTo('post', context);
      }
    }
  });

  App.PostRoute = Ember.Route.extend({
    model(params) {
      return { id: params.postId };
    },

    actions: {
      editPost(context) {
        this.transitionTo('post.edit');
      }
    }
  });

  App.PostEditRoute = Ember.Route.extend({
    model(params) {
      var postId = this.modelFor("post").id;
      editedPostIds.push(postId);
      return null;
    },
    setup() {
      this._super.apply(this, arguments);
      editCount++;
    }
  });

  bootApplication();

  handleURL("/posts/1");

  Ember.run(function() {
    router.send('editPost');
  });

  Ember.run(function() {
    router.send('showPost', { id: '2' });
  });

  Ember.run(function() {
    router.send('editPost');
  });

  equal(editCount, 2, 'set up the edit route twice without failure');
  deepEqual(editedPostIds, ['1', '2'], 'modelFor posts.post returns the right context');
});

QUnit.test("Router accounts for rootURL on page load when using history location", function() {
  var rootURL = window.location.pathname + '/app';
  var postsTemplateRendered = false;
  var setHistory, HistoryTestLocation;

  setHistory = function(obj, path) {
    obj.set('history', { state: { path: path } });
  };

  // Create new implementation that extends HistoryLocation
  // and set current location to rootURL + '/posts'
  HistoryTestLocation = Ember.HistoryLocation.extend({
    initState() {
      var path = rootURL + '/posts';

      setHistory(this, path);
      this.set('location', {
        pathname: path,
        href: 'http://localhost/' + path
      });
    },

    replaceState(path) {
      setHistory(this, path);
    },

    pushState(path) {
      setHistory(this, path);
    }
  });


  registry.register('location:historyTest', HistoryTestLocation);

  Router.reopen({
    location: 'historyTest',
    rootURL: rootURL
  });

  Router.map(function() {
    this.resource("posts", { path: '/posts' });
  });

  App.PostsRoute = Ember.Route.extend({
    model() {},
    renderTemplate() {
      postsTemplateRendered = true;
    }
  });

  bootApplication();

  ok(postsTemplateRendered, "Posts route successfully stripped from rootURL");
});

QUnit.test("The rootURL is passed properly to the location implementation", function() {
  expect(1);
  var rootURL = "/blahzorz";
  var HistoryTestLocation;

  HistoryTestLocation = Ember.HistoryLocation.extend({
    rootURL: 'this is not the URL you are looking for',
    initState() {
      equal(this.get('rootURL'), rootURL);
    }
  });

  registry.register('location:history-test', HistoryTestLocation);

  Router.reopen({
    location: 'history-test',
    rootURL: rootURL,
    // if we transition in this test we will receive failures
    // if the tests are run from a static file
    _doURLTransition() { }
  });

  bootApplication();
});


QUnit.test("Only use route rendered into main outlet for default into property on child", function() {
  Ember.TEMPLATES.application = compile("{{outlet 'menu'}}{{outlet}}");
  Ember.TEMPLATES.posts = compile("{{outlet}}");
  Ember.TEMPLATES['posts/index'] = compile("postsIndex");
  Ember.TEMPLATES['posts/menu'] = compile("postsMenu");

  Router.map(function() {
    this.resource("posts", function() {});
  });

  App.PostsMenuView = Ember.View.extend({
    tagName: 'div',
    templateName: 'posts/menu',
    classNames: ['posts-menu']
  });

  App.PostsIndexView = Ember.View.extend({
    tagName: 'p',
    classNames: ['posts-index']
  });

  App.PostsRoute = Ember.Route.extend({
    renderTemplate() {
      this.render();
      this.render('postsMenu', {
        into: 'application',
        outlet: 'menu'
      });
    }
  });

  bootApplication();

  handleURL("/posts");

  equal(Ember.$('div.posts-menu:contains(postsMenu)', '#qunit-fixture').length, 1, "The posts/menu template was rendered");
  equal(Ember.$('p.posts-index:contains(postsIndex)', '#qunit-fixture').length, 1, "The posts/index template was rendered");
});

QUnit.test("Generating a URL should not affect currentModel", function() {
  Router.map(function() {
    this.route("post", { path: "/posts/:post_id" });
  });

  var posts = {
    1: { id: 1 },
    2: { id: 2 }
  };

  App.PostRoute = Ember.Route.extend({
    model(params) {
      return posts[params.post_id];
    }
  });

  bootApplication();

  handleURL("/posts/1");

  var route = container.lookup('route:post');
  equal(route.modelFor('post'), posts[1]);

  var url = router.generate('post', posts[2]);
  equal(url, "/posts/2");

  equal(route.modelFor('post'), posts[1]);
});


QUnit.test("Generated route should be an instance of App.Route if provided", function() {
  var generatedRoute;

  Router.map(function() {
    this.route('posts');
  });

  App.Route = Ember.Route.extend();

  bootApplication();

  handleURL("/posts");

  generatedRoute = container.lookup('route:posts');

  ok(generatedRoute instanceof App.Route, 'should extend the correct route');

});

QUnit.test("Nested index route is not overriden by parent's implicit index route", function() {
  Router.map(function() {
    this.resource('posts', function() {
      this.route('index', { path: ':category' });
    });
  });

  App.Route = Ember.Route.extend({
    serialize(model) {
      return { category: model.category };
    }
  });

  bootApplication();

  Ember.run(function() {
    router.transitionTo('posts', { category: 'emberjs' });
  });

  deepEqual(router.location.path, '/posts/emberjs');
});

QUnit.test("Application template does not duplicate when re-rendered", function() {
  Ember.TEMPLATES.application = compile("<h3>I Render Once</h3>{{outlet}}");

  Router.map(function() {
    this.route('posts');
  });

  App.ApplicationRoute = Ember.Route.extend({
    model() {
      return Ember.A();
    }
  });

  bootApplication();

  // should cause application template to re-render
  handleURL('/posts');

  equal(Ember.$('h3:contains(I Render Once)').size(), 1);
});

QUnit.test("Child routes should render inside the application template if the application template causes a redirect", function() {
  Ember.TEMPLATES.application = compile("<h3>App</h3> {{outlet}}");
  Ember.TEMPLATES.posts = compile("posts");

  Router.map(function() {
    this.route('posts');
    this.route('photos');
  });

  App.ApplicationRoute = Ember.Route.extend({
    afterModel() {
      this.transitionTo('posts');
    }
  });

  bootApplication();

  equal(Ember.$('#qunit-fixture > div').text(), "App posts");
});

QUnit.test("The template is not re-rendered when the route's context changes", function() {
  Router.map(function() {
    this.route("page", { path: "/page/:name" });
  });

  App.PageRoute = Ember.Route.extend({
    model(params) {
      return Ember.Object.create({ name: params.name });
    }
  });

  var insertionCount = 0;
  App.PageView = Ember.View.extend({
    didInsertElement() {
      insertionCount += 1;
    }
  });

  Ember.TEMPLATES.page = compile(
    "<p>{{model.name}}</p>"
  );

  bootApplication();

  handleURL("/page/first");

  equal(Ember.$('p', '#qunit-fixture').text(), "first");
  equal(insertionCount, 1);

  handleURL("/page/second");

  equal(Ember.$('p', '#qunit-fixture').text(), "second");
  equal(insertionCount, 1, "view should have inserted only once");

  Ember.run(function() {
    router.transitionTo('page', Ember.Object.create({ name: 'third' }));
  });

  equal(Ember.$('p', '#qunit-fixture').text(), "third");
  equal(insertionCount, 1, "view should still have inserted only once");
});


QUnit.test("The template is not re-rendered when two routes present the exact same template, view, & controller", function() {
  Router.map(function() {
    this.route("first");
    this.route("second");
    this.route("third");
    this.route("fourth");
  });

  App.SharedRoute = Ember.Route.extend({
    viewName: 'shared',
    setupController(controller) {
      this.controllerFor('shared').set('message', "This is the " + this.routeName + " message");
    },

    renderTemplate(controller, context) {
      this.render({ controller: 'shared' });
    }
  });

  App.FirstRoute  = App.SharedRoute.extend();
  App.SecondRoute = App.SharedRoute.extend();
  App.ThirdRoute  = App.SharedRoute.extend();
  App.FourthRoute = App.SharedRoute.extend({
    viewName: 'fourth'
  });

  App.SharedController = Ember.Controller.extend();

  var insertionCount = 0;
  App.SharedView = Ember.View.extend({
    templateName: 'shared',
    didInsertElement() {
      insertionCount += 1;
    }
  });

  // Extending, in essence, creates a different view
  App.FourthView = App.SharedView.extend();

  Ember.TEMPLATES.shared = compile(
    "<p>{{message}}</p>"
  );

  bootApplication();

  handleURL("/first");

  equal(Ember.$('p', '#qunit-fixture').text(), "This is the first message");
  equal(insertionCount, 1, 'expected one assertion');

  // Transition by URL
  handleURL("/second");

  equal(Ember.$('p', '#qunit-fixture').text(), "This is the second message");
  equal(insertionCount, 1, "view should have inserted only once");

  // Then transition directly by route name
  Ember.run(function() {
    router.transitionTo('third').then(function(value) {
      ok(true, 'expected transition');
    }, function(reason) {
      ok(false, 'unexpected transition failure: ', QUnit.jsDump.parse(reason));
    });
  });

  equal(Ember.$('p', '#qunit-fixture').text(), "This is the third message");
  equal(insertionCount, 1, "view should still have inserted only once");

  // Lastly transition to a different view, with the same controller and template
  handleURL("/fourth");

  equal(Ember.$('p', '#qunit-fixture').text(), "This is the fourth message");
  equal(insertionCount, 2, "view should have inserted a second time");
});

QUnit.test("ApplicationRoute with model does not proxy the currentPath", function() {
  var model = {};
  var currentPath;

  App.ApplicationRoute = Ember.Route.extend({
    model() { return model; }
  });

  App.ApplicationController = Ember.Controller.extend({
    currentPathDidChange: Ember.observer('currentPath', function() {
      currentPath = get(this, 'currentPath');
    })
  });

  bootApplication();

  equal(currentPath, 'index', 'currentPath is index');
  equal('currentPath' in model, false, 'should have defined currentPath on controller');
});

QUnit.test("Promises encountered on app load put app into loading state until resolved", function() {

  expect(2);

  var deferred = Ember.RSVP.defer();

  App.IndexRoute = Ember.Route.extend({
    model() {
      return deferred.promise;
    }
  });

  Ember.TEMPLATES.index = compile("<p>INDEX</p>");
  Ember.TEMPLATES.loading = compile("<p>LOADING</p>");

  bootApplication();

  equal(Ember.$('p', '#qunit-fixture').text(), "LOADING", "The loading state is displaying.");
  Ember.run(deferred.resolve);
  equal(Ember.$('p', '#qunit-fixture').text(), "INDEX", "The index route is display.");
});

QUnit.test("Route should tear down multiple outlets", function() {
  Ember.TEMPLATES.application = compile("{{outlet 'menu'}}{{outlet}}{{outlet 'footer'}}");
  Ember.TEMPLATES.posts = compile("{{outlet}}");
  Ember.TEMPLATES.users = compile("users");
  Ember.TEMPLATES['posts/index'] = compile("postsIndex");
  Ember.TEMPLATES['posts/menu'] = compile("postsMenu");
  Ember.TEMPLATES['posts/footer'] = compile("postsFooter");

  Router.map(function() {
    this.resource("posts", function() {});
    this.resource("users", function() {});
  });

  App.PostsMenuView = Ember.View.extend({
    tagName: 'div',
    templateName: 'posts/menu',
    classNames: ['posts-menu']
  });

  App.PostsIndexView = Ember.View.extend({
    tagName: 'p',
    classNames: ['posts-index']
  });

  App.PostsFooterView = Ember.View.extend({
    tagName: 'div',
    templateName: 'posts/footer',
    classNames: ['posts-footer']
  });

  App.PostsRoute = Ember.Route.extend({
    renderTemplate() {
      this.render('postsMenu', {
        into: 'application',
        outlet: 'menu'
      });

      this.render();

      this.render('postsFooter', {
        into: 'application',
        outlet: 'footer'
      });
    }
  });

  bootApplication();

  handleURL('/posts');

  equal(Ember.$('div.posts-menu:contains(postsMenu)', '#qunit-fixture').length, 1, "The posts/menu template was rendered");
  equal(Ember.$('p.posts-index:contains(postsIndex)', '#qunit-fixture').length, 1, "The posts/index template was rendered");
  equal(Ember.$('div.posts-footer:contains(postsFooter)', '#qunit-fixture').length, 1, "The posts/footer template was rendered");

  handleURL('/users');

  equal(Ember.$('div.posts-menu:contains(postsMenu)', '#qunit-fixture').length, 0, "The posts/menu template was removed");
  equal(Ember.$('p.posts-index:contains(postsIndex)', '#qunit-fixture').length, 0, "The posts/index template was removed");
  equal(Ember.$('div.posts-footer:contains(postsFooter)', '#qunit-fixture').length, 0, "The posts/footer template was removed");

});


QUnit.test("Route will assert if you try to explicitly render {into: ...} a missing template", function () {
  Router.map(function() {
    this.route("home", { path: "/" });
  });

  App.HomeRoute = Ember.Route.extend({
<<<<<<< HEAD
    renderTemplate: function() {
=======
    renderTemplate() {
>>>>>>> 03003966
      this.render({ into: 'nonexistent' });
    }
  });

  expectAssertion(function() {
    bootApplication();
  }, "You attempted to render into 'nonexistent' but it was not found");
});

QUnit.test("Route supports clearing outlet explicitly", function() {
  Ember.TEMPLATES.application = compile("{{outlet}}{{outlet 'modal'}}");
  Ember.TEMPLATES.posts = compile("{{outlet}}");
  Ember.TEMPLATES.users = compile("users");
  Ember.TEMPLATES['posts/index'] = compile("postsIndex {{outlet}}");
  Ember.TEMPLATES['posts/modal'] = compile("postsModal");
  Ember.TEMPLATES['posts/extra'] = compile("postsExtra");

  Router.map(function() {
    this.resource("posts", function() {});
    this.resource("users", function() {});
  });

  App.PostsIndexView = Ember.View.extend({
    classNames: ['posts-index']
  });

  App.PostsModalView = Ember.View.extend({
    templateName: 'posts/modal',
    classNames: ['posts-modal']
  });

  App.PostsExtraView = Ember.View.extend({
    templateName: 'posts/extra',
    classNames: ['posts-extra']
  });

  App.PostsRoute = Ember.Route.extend({
    actions: {
      showModal() {
        this.render('postsModal', {
          into: 'application',
          outlet: 'modal'
        });
      },
      hideModal() {
        this.disconnectOutlet({ outlet: 'modal', parentView: 'application' });
      }
    }
  });

  App.PostsIndexRoute = Ember.Route.extend({
    actions: {
      showExtra() {
        this.render('postsExtra', {
          into: 'posts/index'
        });
      },
      hideExtra() {
        this.disconnectOutlet({ parentView: 'posts/index' });
      }
    }
  });

  bootApplication();

  handleURL('/posts');

  equal(Ember.$('div.posts-index:contains(postsIndex)', '#qunit-fixture').length, 1, "The posts/index template was rendered");
  Ember.run(function() {
    router.send('showModal');
  });
  equal(Ember.$('div.posts-modal:contains(postsModal)', '#qunit-fixture').length, 1, "The posts/modal template was rendered");
  Ember.run(function() {
    router.send('showExtra');
  });
  equal(Ember.$('div.posts-extra:contains(postsExtra)', '#qunit-fixture').length, 1, "The posts/extra template was rendered");
  Ember.run(function() {
    router.send('hideModal');
  });
  equal(Ember.$('div.posts-modal:contains(postsModal)', '#qunit-fixture').length, 0, "The posts/modal template was removed");
  Ember.run(function() {
    router.send('hideExtra');
  });
  equal(Ember.$('div.posts-extra:contains(postsExtra)', '#qunit-fixture').length, 0, "The posts/extra template was removed");

  handleURL('/users');

  equal(Ember.$('div.posts-index:contains(postsIndex)', '#qunit-fixture').length, 0, "The posts/index template was removed");
  equal(Ember.$('div.posts-modal:contains(postsModal)', '#qunit-fixture').length, 0, "The posts/modal template was removed");
  equal(Ember.$('div.posts-extra:contains(postsExtra)', '#qunit-fixture').length, 0, "The posts/extra template was removed");
});

QUnit.test("Route supports clearing outlet using string parameter", function() {
  Ember.TEMPLATES.application = compile("{{outlet}}{{outlet 'modal'}}");
  Ember.TEMPLATES.posts = compile("{{outlet}}");
  Ember.TEMPLATES.users = compile("users");
  Ember.TEMPLATES['posts/index'] = compile("postsIndex {{outlet}}");
  Ember.TEMPLATES['posts/modal'] = compile("postsModal");

  Router.map(function() {
    this.resource("posts", function() {});
    this.resource("users", function() {});
  });

  App.PostsIndexView = Ember.View.extend({
    classNames: ['posts-index']
  });

  App.PostsModalView = Ember.View.extend({
    templateName: 'posts/modal',
    classNames: ['posts-modal']
  });

  App.PostsRoute = Ember.Route.extend({
    actions: {
      showModal() {
        this.render('postsModal', {
          into: 'application',
          outlet: 'modal'
        });
      },
      hideModal() {
        this.disconnectOutlet('modal');
      }
    }
  });

  bootApplication();

  handleURL('/posts');

  equal(Ember.$('div.posts-index:contains(postsIndex)', '#qunit-fixture').length, 1, "The posts/index template was rendered");
  Ember.run(function() {
    router.send('showModal');
  });
  equal(Ember.$('div.posts-modal:contains(postsModal)', '#qunit-fixture').length, 1, "The posts/modal template was rendered");
  Ember.run(function() {
    router.send('hideModal');
  });
  equal(Ember.$('div.posts-modal:contains(postsModal)', '#qunit-fixture').length, 0, "The posts/modal template was removed");

  handleURL('/users');

  equal(Ember.$('div.posts-index:contains(postsIndex)', '#qunit-fixture').length, 0, "The posts/index template was removed");
  equal(Ember.$('div.posts-modal:contains(postsModal)', '#qunit-fixture').length, 0, "The posts/modal template was removed");
});

QUnit.test("Route silently fails when cleaning an outlet from an inactive view", function() {
  expect(1); // handleURL

  Ember.TEMPLATES.application = compile("{{outlet}}");
  Ember.TEMPLATES.posts = compile("{{outlet 'modal'}}");
  Ember.TEMPLATES.modal = compile("A Yo.");

  Router.map(function() {
    this.route("posts");
  });

  App.PostsRoute = Ember.Route.extend({
    actions: {
      hideSelf() {
        this.disconnectOutlet({ outlet: 'main', parentView: 'application' });
      },
      showModal() {
        this.render('modal', { into: 'posts', outlet: 'modal' });
      },
      hideModal() {
        this.disconnectOutlet({ outlet: 'modal', parentView: 'posts' });
      }
    }
  });

  bootApplication();

  handleURL('/posts');

  Ember.run(function() { router.send('showModal'); });
  Ember.run(function() { router.send('hideSelf'); });
  Ember.run(function() { router.send('hideModal'); });
});

if (Ember.FEATURES.isEnabled('ember-router-willtransition')) {
  QUnit.test("Router `willTransition` hook passes in cancellable transition", function() {
    // Should hit willTransition 3 times, once for the initial route, and then 2 more times
    // for the two handleURL calls below
    expect(3);

    Router.map(function() {
      this.route("nork");
      this.route("about");
    });

    Router.reopen({
      init() {
        this._super();
        this.on('willTransition', this.testWillTransitionHook);
      },
      testWillTransitionHook(transition, url) {
        ok(true, "willTransition was called " + url);
        transition.abort();
      }
    });

    App.LoadingRoute = Ember.Route.extend({
      activate() {
        ok(false, "LoadingRoute was not entered");
      }
    });

    App.NorkRoute = Ember.Route.extend({
      activate() {
        ok(false, "NorkRoute was not entered");
      }
    });

    App.AboutRoute = Ember.Route.extend({
      activate() {
        ok(false, "AboutRoute was not entered");
      }
    });

    bootApplication();

    // Attempted transitions out of index should abort.
    Ember.run(router, 'handleURL', '/nork');
    Ember.run(router, 'handleURL', '/about');
  });
}

QUnit.test("Aborting/redirecting the transition in `willTransition` prevents LoadingRoute from being entered", function() {
  expect(8);

  Router.map(function() {
    this.route("nork");
    this.route("about");
  });

  var redirect = false;

  App.IndexRoute = Ember.Route.extend({
    actions: {
      willTransition(transition) {
        ok(true, "willTransition was called");
        if (redirect) {
          // router.js won't refire `willTransition` for this redirect
          this.transitionTo('about');
        } else {
          transition.abort();
        }
      }
    }
  });

  var deferred = null;

  App.LoadingRoute = Ember.Route.extend({
    activate() {
      ok(deferred, "LoadingRoute should be entered at this time");
    },
    deactivate() {
      ok(true, "LoadingRoute was exited");
    }
  });

  App.NorkRoute = Ember.Route.extend({
    activate() {
      ok(true, "NorkRoute was entered");
    }
  });

  App.AboutRoute = Ember.Route.extend({
    activate() {
      ok(true, "AboutRoute was entered");
    },
    model() {
      if (deferred) { return deferred.promise; }
    }
  });

  bootApplication();

  // Attempted transitions out of index should abort.
  Ember.run(router, 'transitionTo', 'nork');
  Ember.run(router, 'handleURL', '/nork');

  // Attempted transitions out of index should redirect to about
  redirect = true;
  Ember.run(router, 'transitionTo', 'nork');
  Ember.run(router, 'transitionTo', 'index');

  // Redirected transitions out of index to a route with a
  // promise model should pause the transition and
  // activate LoadingRoute
  deferred = Ember.RSVP.defer();
  Ember.run(router, 'transitionTo', 'nork');
  Ember.run(deferred.resolve);
});

QUnit.test("`didTransition` event fires on the router", function() {
  expect(3);

  Router.map(function() {
    this.route("nork");
  });

  router = container.lookup('router:main');

  router.one('didTransition', function() {
    ok(true, 'didTransition fired on initial routing');
  });

  bootApplication();

  router.one('didTransition', function() {
    ok(true, 'didTransition fired on the router');
    equal(router.get('url'), "/nork", 'The url property is updated by the time didTransition fires');
  });

  Ember.run(router, 'transitionTo', 'nork');
});
QUnit.test("`didTransition` can be reopened", function() {
  expect(1);

  Router.map(function() {
    this.route("nork");
  });

  Router.reopen({
    didTransition() {
      this._super.apply(this, arguments);
      ok(true, 'reopened didTransition was called');
    }
  });

  bootApplication();
});

QUnit.test("`activate` event fires on the route", function() {
  expect(2);

  var eventFired = 0;

  Router.map(function() {
    this.route("nork");
  });

  App.NorkRoute = Ember.Route.extend({
    init() {
      this._super.apply(this, arguments);

      this.on("activate", function() {
        equal(++eventFired, 1, "activate event is fired once");
      });
    },

    activate() {
      ok(true, "activate hook is called");
    }
  });

  bootApplication();

  Ember.run(router, 'transitionTo', 'nork');
});

QUnit.test("`deactivate` event fires on the route", function() {
  expect(2);

  var eventFired = 0;

  Router.map(function() {
    this.route("nork");
    this.route("dork");
  });

  App.NorkRoute = Ember.Route.extend({
    init() {
      this._super.apply(this, arguments);

      this.on("deactivate", function() {
        equal(++eventFired, 1, "deactivate event is fired once");
      });
    },

    deactivate() {
      ok(true, "deactivate hook is called");
    }
  });

  bootApplication();

  Ember.run(router, 'transitionTo', 'nork');
  Ember.run(router, 'transitionTo', 'dork');
});

QUnit.test("Actions can be handled by inherited action handlers", function() {

  expect(4);

  App.SuperRoute = Ember.Route.extend({
    actions: {
      foo() {
        ok(true, 'foo');
      },
      bar(msg) {
        equal(msg, "HELLO");
      }
    }
  });

  App.RouteMixin = Ember.Mixin.create({
    actions: {
      bar(msg) {
        equal(msg, "HELLO");
        this._super(msg);
      }
    }
  });

  App.IndexRoute = App.SuperRoute.extend(App.RouteMixin, {
    actions: {
      baz() {
        ok(true, 'baz');
      }
    }
  });

  bootApplication();

  router.send("foo");
  router.send("bar", "HELLO");
  router.send("baz");
});

QUnit.test("currentRouteName is a property installed on ApplicationController that can be used in transitionTo", function() {

  expect(24);

  Router.map(function() {
    this.resource("be", function() {
      this.resource("excellent", function() {
        this.resource("to", function() {
          this.resource("each", function() {
            this.route("other");
          });
        });
      });
    });
  });

  bootApplication();

  var appController = router.container.lookup('controller:application');

  function transitionAndCheck(path, expectedPath, expectedRouteName) {
    if (path) { Ember.run(router, 'transitionTo', path); }
    equal(appController.get('currentPath'), expectedPath);
    equal(appController.get('currentRouteName'), expectedRouteName);
  }

  transitionAndCheck(null, 'index', 'index');
  transitionAndCheck('/be', 'be.index', 'be.index');
  transitionAndCheck('/be/excellent', 'be.excellent.index', 'excellent.index');
  transitionAndCheck('/be/excellent/to', 'be.excellent.to.index', 'to.index');
  transitionAndCheck('/be/excellent/to/each', 'be.excellent.to.each.index', 'each.index');
  transitionAndCheck('/be/excellent/to/each/other', 'be.excellent.to.each.other', 'each.other');

  transitionAndCheck('index', 'index', 'index');
  transitionAndCheck('be', 'be.index', 'be.index');
  transitionAndCheck('excellent', 'be.excellent.index', 'excellent.index');
  transitionAndCheck('to.index', 'be.excellent.to.index', 'to.index');
  transitionAndCheck('each', 'be.excellent.to.each.index', 'each.index');
  transitionAndCheck('each.other', 'be.excellent.to.each.other', 'each.other');
});

QUnit.test("Route model hook finds the same model as a manual find", function() {
  var Post;
  App.Post = Ember.Object.extend();
  App.Post.reopenClass({
    find() {
      Post = this;
      return {};
    }
  });

  Router.map(function() {
    this.route('post', { path: '/post/:post_id' });
  });

  bootApplication();

  handleURL('/post/1');

  equal(App.Post, Post);
});

QUnit.test("Can register an implementation via Ember.Location.registerImplementation (DEPRECATED)", function() {
  var TestLocation = Ember.NoneLocation.extend({
    implementation: 'test'
  });

  expectDeprecation(/Using the Ember.Location.registerImplementation is no longer supported/);

  Ember.Location.registerImplementation('test', TestLocation);

  Router.reopen({
    location: 'test'
  });

  bootApplication();

  equal(router.get('location.implementation'), 'test', 'custom location implementation can be registered with registerImplementation');
});

QUnit.test("Ember.Location.registerImplementation is deprecated", function() {
  var TestLocation = Ember.NoneLocation.extend({
    implementation: 'test'
  });

  expectDeprecation(function() {
    Ember.Location.registerImplementation('test', TestLocation);
  }, "Using the Ember.Location.registerImplementation is no longer supported. Register your custom location implementation with the container instead.");
});

QUnit.test("Routes can refresh themselves causing their model hooks to be re-run", function() {
  Router.map(function() {
    this.resource('parent', { path: '/parent/:parent_id' }, function() {
      this.route('child');
    });
  });

  var appcount = 0;
  App.ApplicationRoute = Ember.Route.extend({
    model() {
      ++appcount;
    }
  });

  var parentcount = 0;
  App.ParentRoute = Ember.Route.extend({
    model(params) {
      equal(params.parent_id, '123');
      ++parentcount;
    },
    actions: {
      refreshParent() {
        this.refresh();
      }
    }
  });

  var childcount = 0;
  App.ParentChildRoute = Ember.Route.extend({
    model() {
      ++childcount;
    }
  });

  bootApplication();

  equal(appcount, 1);
  equal(parentcount, 0);
  equal(childcount, 0);

  Ember.run(router, 'transitionTo', 'parent.child', '123');

  equal(appcount, 1);
  equal(parentcount, 1);
  equal(childcount, 1);

  Ember.run(router, 'send', 'refreshParent');

  equal(appcount, 1);
  equal(parentcount, 2);
  equal(childcount, 2);
});

QUnit.test("Specifying non-existent controller name in route#render throws", function() {
  expect(1);

  Router.map(function() {
    this.route("home", { path: "/" });
  });

  App.HomeRoute = Ember.Route.extend({
    renderTemplate() {
      try {
        this.render('homepage', { controller: 'stefanpenneristhemanforme' });
      } catch(e) {
        equal(e.message, "You passed `controller: 'stefanpenneristhemanforme'` into the `render` method, but no such controller could be found.");
      }
    }
  });

  bootApplication();
});

QUnit.test("Redirecting with null model doesn't error out", function() {
  Router.map(function() {
    this.route("home", { path: '/' });
    this.route("about", { path: '/about/:hurhurhur' });
  });

  App.HomeRoute = Ember.Route.extend({
    beforeModel() {
      this.transitionTo('about', null);
    }
  });

  App.AboutRoute = Ember.Route.extend({
    serialize(model) {
      if (model === null) {
        return { hurhurhur: 'TreeklesMcGeekles' };
      }
    }
  });

  bootApplication();

  equal(router.get('location.path'), "/about/TreeklesMcGeekles");
});

QUnit.test("rejecting the model hooks promise with a non-error prints the `message` property", function() {
  var rejectedMessage = 'OMG!! SOOOOOO BAD!!!!';
  var rejectedStack   = 'Yeah, buddy: stack gets printed too.';

  Router.map(function() {
    this.route("yippie", { path: "/" });
  });

  Ember.Logger.error = function(initialMessage, errorMessage, errorStack) {
    equal(initialMessage, 'Error while processing route: yippie', 'a message with the current route name is printed');
    equal(errorMessage, rejectedMessage, "the rejected reason's message property is logged");
    equal(errorStack, rejectedStack, "the rejected reason's stack property is logged");
  };

  App.YippieRoute = Ember.Route.extend({
    model() {
      return Ember.RSVP.reject({ message: rejectedMessage, stack: rejectedStack });
    }
  });

  bootApplication();
});

QUnit.test("rejecting the model hooks promise with an error with `errorThrown` property prints `errorThrown.message` property", function() {
  var rejectedMessage = 'OMG!! SOOOOOO BAD!!!!';
  var rejectedStack   = 'Yeah, buddy: stack gets printed too.';

  Router.map(function() {
    this.route("yippie", { path: "/" });
  });

  Ember.Logger.error = function(initialMessage, errorMessage, errorStack) {
    equal(initialMessage, 'Error while processing route: yippie', 'a message with the current route name is printed');
    equal(errorMessage, rejectedMessage, "the rejected reason's message property is logged");
    equal(errorStack, rejectedStack, "the rejected reason's stack property is logged");
  };

  App.YippieRoute = Ember.Route.extend({
<<<<<<< HEAD
    model: function() {
=======
    model() {
>>>>>>> 03003966
      return Ember.RSVP.reject({
        errorThrown: { message: rejectedMessage, stack: rejectedStack }
      });
    }
  });

  bootApplication();
});

QUnit.test("rejecting the model hooks promise with no reason still logs error", function() {
  Router.map(function() {
    this.route("wowzers", { path: "/" });
  });

  Ember.Logger.error = function(initialMessage) {
    equal(initialMessage, 'Error while processing route: wowzers', 'a message with the current route name is printed');
  };

  App.WowzersRoute = Ember.Route.extend({
    model() {
      return Ember.RSVP.reject();
    }
  });

  bootApplication();
});

QUnit.test("rejecting the model hooks promise with a string shows a good error", function() {
  var originalLoggerError = Ember.Logger.error;
  var rejectedMessage = "Supercalifragilisticexpialidocious";

  Router.map(function() {
    this.route("yondo", { path: "/" });
  });

  Ember.Logger.error = function(initialMessage, errorMessage) {
    equal(initialMessage, 'Error while processing route: yondo', 'a message with the current route name is printed');
    equal(errorMessage, rejectedMessage, "the rejected reason's message property is logged");
  };

  App.YondoRoute = Ember.Route.extend({
    model() {
      return Ember.RSVP.reject(rejectedMessage);
    }
  });

  bootApplication();

  Ember.Logger.error = originalLoggerError;
});

QUnit.test("willLeave, willChangeContext, willChangeModel actions don't fire unless feature flag enabled", function() {
  expect(1);

  App.Router.map(function() {
    this.route('about');
  });

  function shouldNotFire() {
    ok(false, "this action shouldn't have been received");
  }

  App.IndexRoute = Ember.Route.extend({
    actions: {
      willChangeModel: shouldNotFire,
      willChangeContext: shouldNotFire,
      willLeave: shouldNotFire
    }
  });

  App.AboutRoute = Ember.Route.extend({
    setupController() {
      ok(true, "about route was entered");
    }
  });

  bootApplication();
  Ember.run(router, 'transitionTo', 'about');
});

QUnit.test("Errors in transitionTo within redirect hook are logged", function() {
  expect(3);
  var actual = [];

  Router.map(function() {
    this.route('yondo', { path: "/" });
    this.route('stink-bomb');
  });

  App.YondoRoute = Ember.Route.extend({
    redirect() {
      this.transitionTo('stink-bomb', { something: 'goes boom' });
    }
  });

  Ember.Logger.error = function() {
    // push the arguments onto an array so we can detect if the error gets logged twice
    actual.push(arguments);
  };

  bootApplication();

  equal(actual.length, 1, 'the error is only logged once');
  equal(actual[0][0], 'Error while processing route: yondo', 'source route is printed');
  ok(actual[0][1].match(/More context objects were passed than there are dynamic segments for the route: stink-bomb/), 'the error is printed');
});

QUnit.test("Errors in transition show error template if available", function() {
  Ember.TEMPLATES.error = compile("<div id='error'>Error!</div>");

  Router.map(function() {
    this.route('yondo', { path: "/" });
    this.route('stink-bomb');
  });

  App.YondoRoute = Ember.Route.extend({
    redirect() {
      this.transitionTo('stink-bomb', { something: 'goes boom' });
    }
  });

  bootApplication();

  equal(Ember.$('#error').length, 1, "Error template was rendered.");
});

QUnit.test("Route#resetController gets fired when changing models and exiting routes", function() {
  expect(4);

  Router.map(function() {
    this.resource("a", function() {
      this.resource("b", { path: '/b/:id' }, function() { });
      this.resource("c", { path: '/c/:id' }, function() { });
    });
    this.route('out');
  });

  var calls = [];

  var SpyRoute = Ember.Route.extend({
    setupController(controller, model, transition) {
      calls.push(['setup', this.routeName]);
    },

    resetController(controller) {
      calls.push(['reset', this.routeName]);
    }
  });

  App.ARoute = SpyRoute.extend();
  App.BRoute = SpyRoute.extend();
  App.CRoute = SpyRoute.extend();
  App.OutRoute = SpyRoute.extend();

  bootApplication();
  deepEqual(calls, []);

  Ember.run(router, 'transitionTo', 'b', 'b-1');
  deepEqual(calls, [['setup', 'a'], ['setup', 'b']]);
  calls.length = 0;

  Ember.run(router, 'transitionTo', 'c', 'c-1');
  deepEqual(calls, [['reset', 'b'], ['setup', 'c']]);
  calls.length = 0;

  Ember.run(router, 'transitionTo', 'out');
  deepEqual(calls, [['reset', 'c'], ['reset', 'a'], ['setup', 'out']]);
});

QUnit.test("Exception during initialization of non-initial route is not swallowed", function() {
  Router.map(function() {
    this.route('boom');
  });
  App.BoomRoute = Ember.Route.extend({
    init() {
      throw new Error("boom!");
    }
  });
  bootApplication();
  throws(function() {
    Ember.run(router, 'transitionTo', 'boom');
  }, /\bboom\b/);
});


QUnit.test("Exception during load of non-initial route is not swallowed", function() {
  Router.map(function() {
    this.route('boom');
  });
  var lookup = container.lookup;
  container.lookup = function() {
    if (arguments[0] === 'route:boom') {
      throw new Error("boom!");
    }
    return lookup.apply(this, arguments);
  };
  App.BoomRoute = Ember.Route.extend({
    init() {
      throw new Error("boom!");
    }
  });
  bootApplication();
  throws(function() {
    Ember.run(router, 'transitionTo', 'boom');
  });
});

QUnit.test("Exception during initialization of initial route is not swallowed", function() {
  Router.map(function() {
    this.route('boom', { path: '/' });
  });
  App.BoomRoute = Ember.Route.extend({
    init() {
      throw new Error("boom!");
    }
  });
  throws(function() {
    bootApplication();
  }, /\bboom\b/);
});

QUnit.test("Exception during load of initial route is not swallowed", function() {
  Router.map(function() {
    this.route('boom', { path: '/' });
  });
  var lookup = container.lookup;
  container.lookup = function() {
    if (arguments[0] === 'route:boom') {
      throw new Error("boom!");
    }
    return lookup.apply(this, arguments);
  };
  App.BoomRoute = Ember.Route.extend({
    init() {
      throw new Error("boom!");
    }
  });
  throws(function() {
    bootApplication();
  }, /\bboom\b/);
});

QUnit.test("{{outlet}} works when created after initial render", function() {
  Ember.TEMPLATES.sample = compile("Hi{{#if showTheThing}}{{outlet}}{{/if}}Bye");
  Ember.TEMPLATES['sample/inner'] = compile("Yay");
  Ember.TEMPLATES['sample/inner2'] = compile("Boo");
  Router.map(function() {
    this.route('sample', { path: '/' }, function() {
      this.route('inner', { path: '/' });
      this.route('inner2', { path: '/2' });
    });
  });

  bootApplication();

  equal(Ember.$('#qunit-fixture').text(), "HiBye", "initial render");

  Ember.run(function() {
    container.lookup('controller:sample').set('showTheThing', true);
  });

  equal(Ember.$('#qunit-fixture').text(), "HiYayBye", "second render");

  handleURL('/2');

  equal(Ember.$('#qunit-fixture').text(), "HiBooBye", "third render");
});

QUnit.test("Can rerender application view multiple times when it contains an outlet", function() {
  Ember.TEMPLATES.application = compile("App{{outlet}}");
  Ember.TEMPLATES.index = compile("Hello world");

  registry.register('view:application', Ember.View.extend({
    elementId: 'im-special'
  }));

  bootApplication();

  equal(Ember.$('#qunit-fixture').text(), "AppHello world", "initial render");

  Ember.run(function() {
    Ember.View.views['im-special'].rerender();
  });

  equal(Ember.$('#qunit-fixture').text(), "AppHello world", "second render");

  Ember.run(function() {
    Ember.View.views['im-special'].rerender();
  });

  equal(Ember.$('#qunit-fixture').text(), "AppHello world", "third render");
});

QUnit.test("Can render into a named outlet at the top level", function() {
  Ember.TEMPLATES.application = compile("A-{{outlet}}-B-{{outlet \"other\"}}-C");
  Ember.TEMPLATES.modal = compile("Hello world");
  Ember.TEMPLATES.index = compile("The index");

  registry.register('route:application', Ember.Route.extend({
<<<<<<< HEAD
    renderTemplate: function() {
=======
    renderTemplate() {
>>>>>>> 03003966
      this.render();
      this.render('modal', {
        into: 'application',
        outlet: 'other'
      });
    }
  }));

  bootApplication();

  equal(Ember.$('#qunit-fixture').text(), "A-The index-B-Hello world-C", "initial render");
});

QUnit.test("Can disconnect a named outlet at the top level", function() {
  Ember.TEMPLATES.application = compile("A-{{outlet}}-B-{{outlet \"other\"}}-C");
  Ember.TEMPLATES.modal = compile("Hello world");
  Ember.TEMPLATES.index = compile("The index");

  registry.register('route:application', Ember.Route.extend({
<<<<<<< HEAD
    renderTemplate: function() {
=======
    renderTemplate() {
>>>>>>> 03003966
      this.render();
      this.render('modal', {
        into: 'application',
        outlet: 'other'
      });
    },
    actions: {
<<<<<<< HEAD
      banish: function() {
=======
      banish() {
>>>>>>> 03003966
        this.disconnectOutlet({
          parentView: 'application',
          outlet: 'other'
        });
      }
    }
  }));

  bootApplication();

  equal(Ember.$('#qunit-fixture').text(), "A-The index-B-Hello world-C", "initial render");

  Ember.run(router, 'send', 'banish');

  equal(Ember.$('#qunit-fixture').text(), "A-The index-B--C", "second render");
});

QUnit.test("Can render into a named outlet at the top level, with empty main outlet", function() {
  Ember.TEMPLATES.application = compile("A-{{outlet}}-B-{{outlet \"other\"}}-C");
  Ember.TEMPLATES.modal = compile("Hello world");

  Router.map(function() {
    this.route('hasNoTemplate', { path: '/' });
  });

  registry.register('route:application', Ember.Route.extend({
<<<<<<< HEAD
    renderTemplate: function() {
=======
    renderTemplate() {
>>>>>>> 03003966
      this.render();
      this.render('modal', {
        into: 'application',
        outlet: 'other'
      });
    }
  }));

  bootApplication();

  equal(Ember.$('#qunit-fixture').text(), "A--B-Hello world-C", "initial render");
});


QUnit.test("Can render into a named outlet at the top level, later", function() {
  Ember.TEMPLATES.application = compile("A-{{outlet}}-B-{{outlet \"other\"}}-C");
  Ember.TEMPLATES.modal = compile("Hello world");
  Ember.TEMPLATES.index = compile("The index");

  registry.register('route:application', Ember.Route.extend({
    actions: {
<<<<<<< HEAD
      launch: function() {
=======
      launch() {
>>>>>>> 03003966
        this.render('modal', {
          into: 'application',
          outlet: 'other'
        });
      }
    }
  }));

  bootApplication();

  equal(Ember.$('#qunit-fixture').text(), "A-The index-B--C", "initial render");

  Ember.run(router, 'send', 'launch');

  //debugger;
  //router._setOutlets();
  equal(Ember.$('#qunit-fixture').text(), "A-The index-B-Hello world-C", "second render");
});

QUnit.test("Can render routes with no 'main' outlet and their children", function() {
  Ember.TEMPLATES.application = compile('<div id="application">{{outlet "app"}}</div>');
  Ember.TEMPLATES.app = compile('<div id="app-common">{{outlet "common"}}</div><div id="app-sub">{{outlet "sub"}}</div>');
  Ember.TEMPLATES.common = compile('<div id="common"></div>');
  Ember.TEMPLATES.sub = compile('<div id="sub"></div>');

  Router.map(function() {
    this.route('app', { path: "/app" }, function() {
      this.resource('sub', { path: "/sub" });
    });
  });

  App.AppRoute = Ember.Route.extend({
    renderTemplate : function() {
      this.render('app', {
        outlet: 'app',
        into: 'application'
      });
      this.render('common', {
        outlet: 'common',
        into: 'app'
      });
    }
  });

  App.SubRoute = Ember.Route.extend({
    renderTemplate : function() {
      this.render('sub', {
        outlet: 'sub',
        into: 'app'
      });
    }
  });

  bootApplication();
  handleURL('/app');
  equal(Ember.$('#app-common #common').length, 1, "Finds common while viewing /app");
  handleURL('/app/sub');
  equal(Ember.$('#app-common #common').length, 1, "Finds common while viewing /app/sub");
  equal(Ember.$('#app-sub #sub').length, 1, "Finds sub while viewing /app/sub");
});

QUnit.test("Tolerates stacked renders", function() {
  Ember.TEMPLATES.application = compile('{{outlet}}{{outlet "modal"}}');
  Ember.TEMPLATES.index = compile('hi');
  Ember.TEMPLATES.layer = compile('layer');
  App.ApplicationRoute = Ember.Route.extend({
    actions: {
      openLayer: function() {
        this.render('layer', {
          into: 'application',
          outlet: 'modal'
        });
      },
      close: function() {
        this.disconnectOutlet({
          outlet: 'modal',
          parentView: 'application'
        });
      }
    }
  });
  bootApplication();
  equal(trim(Ember.$('#qunit-fixture').text()), 'hi');
  Ember.run(router, 'send', 'openLayer');
  equal(trim(Ember.$('#qunit-fixture').text()), 'hilayer');
  Ember.run(router, 'send', 'openLayer');
  equal(trim(Ember.$('#qunit-fixture').text()), 'hilayer');
  Ember.run(router, 'send', 'close');
  equal(trim(Ember.$('#qunit-fixture').text()), 'hi');
});

QUnit.test("Renders child into parent with non-default template name", function() {
  Ember.TEMPLATES.application = compile('<div class="a">{{outlet}}</div>');
  Ember.TEMPLATES['exports/root'] = compile('<div class="b">{{outlet}}</div>');
  Ember.TEMPLATES['exports/index'] = compile('<div class="c"></div>');

  Router.map(function() {
    this.route('root', function() {
    });
  });

  App.RootRoute = Ember.Route.extend({
<<<<<<< HEAD
    renderTemplate: function() {
=======
    renderTemplate() {
>>>>>>> 03003966
      this.render('exports/root');
    }
  });

  App.RootIndexRoute = Ember.Route.extend({
<<<<<<< HEAD
    renderTemplate: function() {
=======
    renderTemplate() {
>>>>>>> 03003966
      this.render('exports/index');
    }
  });

  bootApplication();
  handleURL('/root');
  equal(Ember.$('#qunit-fixture .a .b .c').length, 1);
});

QUnit.test("Allows any route to disconnectOutlet another route's templates", function() {
  Ember.TEMPLATES.application = compile('{{outlet}}{{outlet "modal"}}');
  Ember.TEMPLATES.index = compile('hi');
  Ember.TEMPLATES.layer = compile('layer');
  App.ApplicationRoute = Ember.Route.extend({
    actions: {
      openLayer: function() {
        this.render('layer', {
          into: 'application',
          outlet: 'modal'
        });
      }
    }
  });
  App.IndexRoute = Ember.Route.extend({
    actions: {
      close: function() {
        this.disconnectOutlet({
          parentView: 'application',
          outlet: 'modal'
        });
      }
    }
  });
  bootApplication();
  equal(trim(Ember.$('#qunit-fixture').text()), 'hi');
  Ember.run(router, 'send', 'openLayer');
  equal(trim(Ember.$('#qunit-fixture').text()), 'hilayer');
  Ember.run(router, 'send', 'close');
  equal(trim(Ember.$('#qunit-fixture').text()), 'hi');
});

QUnit.test("Can render({into:...}) the render helper", function() {
  Ember.TEMPLATES.application = compile('{{render "foo"}}');
  Ember.TEMPLATES.foo = compile('<div class="foo">{{outlet}}</div>');
  Ember.TEMPLATES.index = compile('other');
  Ember.TEMPLATES.bar = compile('bar');

  App.IndexRoute = Ember.Route.extend({
<<<<<<< HEAD
    renderTemplate: function() {
=======
    renderTemplate() {
>>>>>>> 03003966
      this.render({ into: 'foo' });
    },
    actions: {
      changeToBar: function() {
        this.disconnectOutlet({
          parentView: 'foo',
          outlet: 'main'
        });
        this.render('bar', { into: 'foo' });
      }
    }
  });

  bootApplication();
  equal(Ember.$('#qunit-fixture .foo').text(), 'other');
  Ember.run(router, 'send', 'changeToBar');
  equal(Ember.$('#qunit-fixture .foo').text(), 'bar');
});

QUnit.test("Can disconnect from the render helper", function() {
  Ember.TEMPLATES.application = compile('{{render "foo"}}');
  Ember.TEMPLATES.foo = compile('<div class="foo">{{outlet}}</div>');
  Ember.TEMPLATES.index = compile('other');

  App.IndexRoute = Ember.Route.extend({
<<<<<<< HEAD
    renderTemplate: function() {
=======
    renderTemplate() {
>>>>>>> 03003966
      this.render({ into: 'foo' });
    },
    actions: {
      disconnect: function() {
        this.disconnectOutlet({
          parentView: 'foo',
          outlet: 'main'
        });
      }
    }
  });

  bootApplication();
  equal(Ember.$('#qunit-fixture .foo').text(), 'other');
  Ember.run(router, 'send', 'disconnect');
  equal(Ember.$('#qunit-fixture .foo').text(), '');
});


QUnit.test("Can render({into:...}) the render helper's children", function() {
  Ember.TEMPLATES.application = compile('{{render "foo"}}');
  Ember.TEMPLATES.foo = compile('<div class="foo">{{outlet}}</div>');
  Ember.TEMPLATES.index = compile('<div class="index">{{outlet}}</div>');
  Ember.TEMPLATES.other = compile('other');
  Ember.TEMPLATES.bar = compile('bar');

  App.IndexRoute = Ember.Route.extend({
<<<<<<< HEAD
    renderTemplate: function() {
=======
    renderTemplate() {
>>>>>>> 03003966
      this.render({ into: 'foo' });
      this.render('other', { into: 'index' });
    },
    actions: {
      changeToBar: function() {
        this.disconnectOutlet({
          parentView: 'index',
          outlet: 'main'
        });
        this.render('bar', { into: 'index' });
      }
    }
  });

  bootApplication();
  equal(Ember.$('#qunit-fixture .foo .index').text(), 'other');
  Ember.run(router, 'send', 'changeToBar');
  equal(Ember.$('#qunit-fixture .foo .index').text(), 'bar');

});

QUnit.test("Can disconnect from the render helper's children", function() {
  Ember.TEMPLATES.application = compile('{{render "foo"}}');
  Ember.TEMPLATES.foo = compile('<div class="foo">{{outlet}}</div>');
  Ember.TEMPLATES.index = compile('<div class="index">{{outlet}}</div>');
  Ember.TEMPLATES.other = compile('other');

  App.IndexRoute = Ember.Route.extend({
<<<<<<< HEAD
    renderTemplate: function() {
=======
    renderTemplate() {
>>>>>>> 03003966
      this.render({ into: 'foo' });
      this.render('other', { into: 'index' });
    },
    actions: {
      disconnect: function() {
        this.disconnectOutlet({
          parentView: 'index',
          outlet: 'main'
        });
      }
    }
  });

  bootApplication();
  equal(Ember.$('#qunit-fixture .foo .index').text(), 'other');
  Ember.run(router, 'send', 'disconnect');
  equal(Ember.$('#qunit-fixture .foo .index').text(), '');
});<|MERGE_RESOLUTION|>--- conflicted
+++ resolved
@@ -2553,11 +2553,7 @@
   });
 
   App.HomeRoute = Ember.Route.extend({
-<<<<<<< HEAD
-    renderTemplate: function() {
-=======
     renderTemplate() {
->>>>>>> 03003966
       this.render({ into: 'nonexistent' });
     }
   });
@@ -3218,11 +3214,7 @@
   };
 
   App.YippieRoute = Ember.Route.extend({
-<<<<<<< HEAD
-    model: function() {
-=======
     model() {
->>>>>>> 03003966
       return Ember.RSVP.reject({
         errorThrown: { message: rejectedMessage, stack: rejectedStack }
       });
@@ -3522,11 +3514,7 @@
   Ember.TEMPLATES.index = compile("The index");
 
   registry.register('route:application', Ember.Route.extend({
-<<<<<<< HEAD
-    renderTemplate: function() {
-=======
     renderTemplate() {
->>>>>>> 03003966
       this.render();
       this.render('modal', {
         into: 'application',
@@ -3546,11 +3534,7 @@
   Ember.TEMPLATES.index = compile("The index");
 
   registry.register('route:application', Ember.Route.extend({
-<<<<<<< HEAD
-    renderTemplate: function() {
-=======
     renderTemplate() {
->>>>>>> 03003966
       this.render();
       this.render('modal', {
         into: 'application',
@@ -3558,11 +3542,7 @@
       });
     },
     actions: {
-<<<<<<< HEAD
-      banish: function() {
-=======
       banish() {
->>>>>>> 03003966
         this.disconnectOutlet({
           parentView: 'application',
           outlet: 'other'
@@ -3589,11 +3569,7 @@
   });
 
   registry.register('route:application', Ember.Route.extend({
-<<<<<<< HEAD
-    renderTemplate: function() {
-=======
     renderTemplate() {
->>>>>>> 03003966
       this.render();
       this.render('modal', {
         into: 'application',
@@ -3615,11 +3591,7 @@
 
   registry.register('route:application', Ember.Route.extend({
     actions: {
-<<<<<<< HEAD
-      launch: function() {
-=======
       launch() {
->>>>>>> 03003966
         this.render('modal', {
           into: 'application',
           outlet: 'other'
@@ -3722,21 +3694,13 @@
   });
 
   App.RootRoute = Ember.Route.extend({
-<<<<<<< HEAD
-    renderTemplate: function() {
-=======
     renderTemplate() {
->>>>>>> 03003966
       this.render('exports/root');
     }
   });
 
   App.RootIndexRoute = Ember.Route.extend({
-<<<<<<< HEAD
-    renderTemplate: function() {
-=======
     renderTemplate() {
->>>>>>> 03003966
       this.render('exports/index');
     }
   });
@@ -3785,11 +3749,7 @@
   Ember.TEMPLATES.bar = compile('bar');
 
   App.IndexRoute = Ember.Route.extend({
-<<<<<<< HEAD
-    renderTemplate: function() {
-=======
     renderTemplate() {
->>>>>>> 03003966
       this.render({ into: 'foo' });
     },
     actions: {
@@ -3815,11 +3775,7 @@
   Ember.TEMPLATES.index = compile('other');
 
   App.IndexRoute = Ember.Route.extend({
-<<<<<<< HEAD
-    renderTemplate: function() {
-=======
     renderTemplate() {
->>>>>>> 03003966
       this.render({ into: 'foo' });
     },
     actions: {
@@ -3847,11 +3803,7 @@
   Ember.TEMPLATES.bar = compile('bar');
 
   App.IndexRoute = Ember.Route.extend({
-<<<<<<< HEAD
-    renderTemplate: function() {
-=======
     renderTemplate() {
->>>>>>> 03003966
       this.render({ into: 'foo' });
       this.render('other', { into: 'index' });
     },
@@ -3880,11 +3832,7 @@
   Ember.TEMPLATES.other = compile('other');
 
   App.IndexRoute = Ember.Route.extend({
-<<<<<<< HEAD
-    renderTemplate: function() {
-=======
     renderTemplate() {
->>>>>>> 03003966
       this.render({ into: 'foo' });
       this.render('other', { into: 'index' });
     },
