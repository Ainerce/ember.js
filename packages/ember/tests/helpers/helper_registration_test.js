import "ember";

import EmberHandlebars from "ember-htmlbars/compat";

var compile, helpers, makeBoundHelper;
compile = EmberHandlebars.compile;
helpers = EmberHandlebars.helpers;
makeBoundHelper = EmberHandlebars.makeBoundHelper;

var App, registry, container;

function reverseHelper(value) {
  return arguments.length > 1 ? value.split('').reverse().join('') : "--";
}


QUnit.module("Application Lifecycle - Helper Registration", {
  teardown() {
    Ember.run(function() {
      if (App) {
        App.destroy();
      }

      App = null;
      Ember.TEMPLATES = {};
    });
  }
});

var boot = function(callback) {
  Ember.run(function() {
    App = Ember.Application.create({
      name: 'App',
      rootElement: '#qunit-fixture'
    });

    App.deferReadiness();

    App.Router = Ember.Router.extend({
      location: 'none'
    });

    registry = App.registry;
    container = App.__container__;

    if (callback) { callback(); }
  });

  var router = container.lookup('router:main');

  Ember.run(App, 'advanceReadiness');
  Ember.run(function() {
    router.handleURL('/');
  });
};

QUnit.test("Unbound dashed helpers registered on the container can be late-invoked", function() {

  Ember.TEMPLATES.application = compile("<div id='wrapper'>{{x-borf}} {{x-borf YES}}</div>");

  boot(function() {
    registry.register('helper:x-borf', function(val) {
      return arguments.length > 1 ? val : "BORF";
    });
  });

  equal(Ember.$('#wrapper').text(), "BORF YES", "The helper was invoked from the container");
  ok(!helpers['x-borf'], "Container-registered helper doesn't wind up on global helpers hash");
});

// need to make `makeBoundHelper` for HTMLBars
QUnit.test("Bound helpers registered on the container can be late-invoked", function() {
  Ember.TEMPLATES.application = compile("<div id='wrapper'>{{x-reverse}} {{x-reverse foo}}</div>");

  boot(function() {
    registry.register('controller:application', Ember.Controller.extend({
      foo: "alex"
    }));
    registry.register('helper:x-reverse', makeBoundHelper(reverseHelper));
  });

  equal(Ember.$('#wrapper').text(), "-- xela", "The bound helper was invoked from the container");
  ok(!helpers['x-reverse'], "Container-registered helper doesn't wind up on global helpers hash");
});

<<<<<<< HEAD
  // we have unit tests for this in ember-htmlbars/tests/system/lookup-helper
  // and we are not going to recreate the handlebars helperMissing concept
=======
// we have unit tests for this in ember-htmlbars/tests/system/lookup-helper
// and we are not going to recreate the handlebars helperMissing concept
>>>>>>> 03003966
QUnit.test("Undashed helpers registered on the container can not (presently) be invoked", function() {

  // Note: the reason we're not allowing undashed helpers is to avoid
  // a possible perf hit in hot code paths, i.e. _triageMustache.
  // We only presently perform container lookups if prop.indexOf('-') >= 0

  Ember.TEMPLATES.application = compile("<div id='wrapper'>{{omg}}|{{omg 'GRRR'}}|{{yorp}}|{{yorp 'ahh'}}</div>");

  expectAssertion(function() {
    boot(function() {
      registry.register('helper:omg', function() {
        return "OMG";
      });
      registry.register('helper:yorp', makeBoundHelper(function() {
        return "YORP";
      }));
    });
  }, /A helper named 'omg' could not be found/);
});<|MERGE_RESOLUTION|>--- conflicted
+++ resolved
@@ -83,13 +83,8 @@
   ok(!helpers['x-reverse'], "Container-registered helper doesn't wind up on global helpers hash");
 });
 
-<<<<<<< HEAD
-  // we have unit tests for this in ember-htmlbars/tests/system/lookup-helper
-  // and we are not going to recreate the handlebars helperMissing concept
-=======
 // we have unit tests for this in ember-htmlbars/tests/system/lookup-helper
 // and we are not going to recreate the handlebars helperMissing concept
->>>>>>> 03003966
 QUnit.test("Undashed helpers registered on the container can not (presently) be invoked", function() {
 
   // Note: the reason we're not allowing undashed helpers is to avoid
