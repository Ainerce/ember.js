
/**
@module ember
@submodule ember-handlebars
*/
import { get } from "ember-metal/property_get";
import Component from "ember-views/views/component";
import TextSupport from "ember-handlebars/controls/text_support";
import { observer } from "ember-metal/mixin";

/**
  The internal class used to create textarea element when the `{{textarea}}`
  helper is used.

  See [handlebars.helpers.textarea](/api/classes/Ember.Handlebars.helpers.html#method_textarea)  for usage details.

  ## Layout and LayoutName properties

  Because HTML `textarea` elements do not contain inner HTML the `layout` and
  `layoutName` properties will not be applied. See [Ember.View](/api/classes/Ember.View.html)'s
  layout section for more information.

  @class TextArea
  @namespace Ember
  @extends Ember.Component
  @uses Ember.TextSupport
*/
export default Component.extend(TextSupport, {
  instrumentDisplay: '{{textarea}}',

  classNames: ['ember-text-area'],

  tagName: "textarea",
<<<<<<< HEAD
  attributeBindings: ['rows', 'cols', 'name', 'selectionEnd', 'selectionStart', 'wrap', 'lang', 'dir'],
=======
  attributeBindings: [
    'rows',
    'cols',
    'name',
    'selectionEnd',
    'selectionStart',
    'wrap',
    'lang',
    'dir'
  ],
>>>>>>> e996eacc
  rows: null,
  cols: null,

  _updateElementValue: observer('value', function() {
    // We do this check so cursor position doesn't get affected in IE
    var value = get(this, 'value');
    var $el = this.$();
    if ($el && value !== $el.val()) {
      $el.val(value);
    }
  }),

  init: function() {
    this._super();
    this.on("didInsertElement", this, this._updateElementValue);
  }
});<|MERGE_RESOLUTION|>--- conflicted
+++ resolved
@@ -31,9 +31,6 @@
   classNames: ['ember-text-area'],
 
   tagName: "textarea",
-<<<<<<< HEAD
-  attributeBindings: ['rows', 'cols', 'name', 'selectionEnd', 'selectionStart', 'wrap', 'lang', 'dir'],
-=======
   attributeBindings: [
     'rows',
     'cols',
@@ -44,7 +41,6 @@
     'lang',
     'dir'
   ],
->>>>>>> e996eacc
   rows: null,
   cols: null,
 
