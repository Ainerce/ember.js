import Ember from "ember-metal/core"; // Ember.FEATURES, Ember.assert, Ember.Handlebars, Ember.lookup
// var emberAssert = Ember.assert;

import { fmt } from "ember-runtime/system/string";

import EmberHandlebars from "ember-handlebars-compiler";

import { get } from "ember-metal/property_get";
import EmberError from "ember-metal/error";
import { IS_BINDING } from "ember-metal/mixin";

import View from "ember-views/views/view";
import {
  isGlobal as detectIsGlobal
} from "ember-metal/path_cache";

// late bound via requireModule because of circular dependencies.
var resolveHelper, SimpleHandlebarsView;

import Stream from "ember-metal/streams/stream";
import {
  readArray,
  readHash
} from "ember-metal/streams/read";

var slice = [].slice;

/**
  Lookup both on root and on window. If the path starts with
  a keyword, the corresponding object will be looked up in the
  template's data hash and used to resolve the path.

  @method get
  @for Ember.Handlebars
  @param {Object} root The object to look up the property on
  @param {String} path The path to be lookedup
  @param {Object} options The template's option hash
  @deprecated
*/
function handlebarsGet(root, path, options) {
  Ember.deprecate('Usage of Ember.Handlebars.get is deprecated, use a Component or Ember.Handlebars.makeBoundHelper instead.');

  return options.data.view.getStream(path).value();
}

function lookupViewInContainer(container, path) {
  Ember.assert("View requires a container to resolve views not passed in through the context", !!container);
  return container.lookupFactory('view:'+path);
}

function lookupViewByClassName(path) {
  var viewClass;
  if (detectIsGlobal(path)) {
    viewClass = get(path);
    Ember.deprecate('Resolved the view "'+path+'" on the global context. Pass a view name to be looked up on the container instead, such as {{view "select"}}. http://emberjs.com/guides/deprecations#toc_global-lookup-of-views-since-1-8', !viewClass);
    return viewClass;
  }
}

/**
  handlebarsGetView resolves a view based on strings passed into a template.
  For example:

  ```handlebars
  {{view "some-view"}}
  {{view view.someView}}
  {{view App.SomeView}} {{! deprecated }}
  ```

  A value is first checked to be a string- non-strings are presumed to be
  an object and returned. This handles the "access a view on a context"
  case (line 2 in the above examples).

  Next a string is normalized, then called on the context with `get`. If
  there is still no value, a GlobalPath will be fetched from the global
  context (raising a deprecation) and a localPath will be passed to the
  container to be looked up.

  @private
  @for Ember.Handlebars
  @param {Object} context The context of the template being rendered
  @param {String} path The path to be lookedup
  @param {Object} container The container
  @param {Object} options The options from the template
*/
function handlebarsGetView(context, path, container, options) {
  var viewClass;
  var data;
  var pathType;
  if (options) {
    data      = options.data;
    pathType  = options.types && options.types[0];
  }

  if ('string' === typeof path) {
<<<<<<< HEAD
    if('STRING' === pathType && container) {
      viewClass = lookupViewInContainer(container, path);
      Ember.deprecate('Quoted view names must refer to a view in the container.', viewClass);

    }
=======
    if (!data) {
      throw new Error("handlebarsGetView: must pass data");
    }

    // Only lookup view class on context if there is a context. If not,
    // the global lookup path on get may kick in.
    var lazyValue = data.view.getStream(path);
    viewClass = lazyValue.value();
    var isGlobal = detectIsGlobal(path);
>>>>>>> e996eacc

    if(!viewClass) {
      viewClass = lookupViewByClassName(path);
    }
<<<<<<< HEAD

    if(!viewClass) {
      if (data) {
        var normalizedPath = normalizePath(context, path, data);
        context = normalizedPath.root;
        path = normalizedPath.path;
      }

      // Only lookup view class on context if there is a context. If not,
      // the global lookup path on get may kick in.
      viewClass = context && get(context, path);

      if(!viewClass) {
        // try the container once more with the normalized path
        viewClass = lookupViewInContainer(container, path);
=======
    if (!viewClass && isGlobal) {
      var globalViewClass = get(path);
      Ember.deprecate('Resolved the view "'+path+'" on the global context. Pass a view name to be looked' +
                      ' up on the container instead, such as {{view "select"}}.' +
                      ' http://emberjs.com/guides/deprecations#toc_global-lookup-of-views', !globalViewClass);
      if (globalViewClass) {
        viewClass = globalViewClass;
>>>>>>> e996eacc
      }
    }
  } else {
    viewClass = path;
  }

  // Sometimes a view's value is yet another path
  if ('string' === typeof viewClass && data && data.view) {
    viewClass = handlebarsGetView(data.view, viewClass, container, {
      data: data,
      types: ['ID']
    });
  }

  Ember.assert(
    fmt(path+" must be a subclass of Ember.View, not %@", [viewClass]),
    View.detect(viewClass)
  );

  return viewClass;
}

export function stringifyValue(value, shouldEscape) {
  if (value === null || value === undefined) {
    value = "";
  } else if (!(value instanceof Handlebars.SafeString)) {
    value = String(value);
  }

  if (shouldEscape) {
    value = Handlebars.Utils.escapeExpression(value);
  }

  return value;
}

/**
  Registers a helper in Handlebars that will be called if no property with the
  given name can be found on the current context object, and no helper with
  that name is registered.

  This throws an exception with a more helpful error message so the user can
  track down where the problem is happening.

  @private
  @method helperMissing
  @for Ember.Handlebars.helpers
  @param {String} path
  @param {Hash} options
*/
export function helperMissingHelper(path) {
  if (!resolveHelper) {
    resolveHelper = requireModule('ember-handlebars/helpers/binding')['resolveHelper'];
  } // ES6TODO: stupid circular dep

  var error, view = "";

  var options = arguments[arguments.length - 1];

  var helper = resolveHelper(options.data.view.container, options.name);

  if (helper) {
    return helper.apply(this, arguments);
  }

  error = "%@ Handlebars error: Could not find property '%@' on object %@.";
  if (options.data) {
    view = options.data.view;
  }
  throw new EmberError(fmt(error, [view, options.name, this]));
}

/**
  @private
  @method blockHelperMissingHelper
  @for Ember.Handlebars.helpers
*/
export function blockHelperMissingHelper() {
  return;
}

/**
  Register a bound handlebars helper. Bound helpers behave similarly to regular
  handlebars helpers, with the added ability to re-render when the underlying data
  changes.

  ## Simple example

  ```javascript
  Ember.Handlebars.registerBoundHelper('capitalize', function(value) {
    return Ember.String.capitalize(value);
  });
  ```

  The above bound helper can be used inside of templates as follows:

  ```handlebars
  {{capitalize name}}
  ```

  In this case, when the `name` property of the template's context changes,
  the rendered value of the helper will update to reflect this change.

  ## Example with options

  Like normal handlebars helpers, bound helpers have access to the options
  passed into the helper call.

  ```javascript
  Ember.Handlebars.registerBoundHelper('repeat', function(value, options) {
    var count = options.hash.count;
    var a = [];
    while(a.length < count) {
        a.push(value);
    }
    return a.join('');
  });
  ```

  This helper could be used in a template as follows:

  ```handlebars
  {{repeat text count=3}}
  ```

  ## Example with bound options

  Bound hash options are also supported. Example:

  ```handlebars
  {{repeat text count=numRepeats}}
  ```

  In this example, count will be bound to the value of
  the `numRepeats` property on the context. If that property
  changes, the helper will be re-rendered.

  ## Example with extra dependencies

  The `Ember.Handlebars.registerBoundHelper` method takes a variable length
  third parameter which indicates extra dependencies on the passed in value.
  This allows the handlebars helper to update when these dependencies change.

  ```javascript
  Ember.Handlebars.registerBoundHelper('capitalizeName', function(value) {
    return value.get('name').toUpperCase();
  }, 'name');
  ```

  ## Example with multiple bound properties

  `Ember.Handlebars.registerBoundHelper` supports binding to
  multiple properties, e.g.:

  ```javascript
  Ember.Handlebars.registerBoundHelper('concatenate', function() {
    var values = Array.prototype.slice.call(arguments, 0, -1);
    return values.join('||');
  });
  ```

  Which allows for template syntax such as `{{concatenate prop1 prop2}}` or
  `{{concatenate prop1 prop2 prop3}}`. If any of the properties change,
  the helper will re-render.  Note that dependency keys cannot be
  using in conjunction with multi-property helpers, since it is ambiguous
  which property the dependent keys would belong to.

  ## Use with unbound helper

  The `{{unbound}}` helper can be used with bound helper invocations
  to render them in their unbound form, e.g.

  ```handlebars
  {{unbound capitalize name}}
  ```

  In this example, if the name property changes, the helper
  will not re-render.

  ## Use with blocks not supported

  Bound helpers do not support use with Handlebars blocks or
  the addition of child views of any kind.

  @method registerBoundHelper
  @for Ember.Handlebars
  @param {String} name
  @param {Function} function
  @param {String} dependentKeys*
*/
export function registerBoundHelper(name, fn) {
  var boundHelperArgs = slice.call(arguments, 1);
  var boundFn = makeBoundHelper.apply(this, boundHelperArgs);
  EmberHandlebars.registerHelper(name, boundFn);
}

/**
  A helper function used by `registerBoundHelper`. Takes the
  provided Handlebars helper function fn and returns it in wrapped
  bound helper form.

  The main use case for using this outside of `registerBoundHelper`
  is for registering helpers on the container:

  ```js
  var boundHelperFn = Ember.Handlebars.makeBoundHelper(function(word) {
    return word.toUpperCase();
  });

  container.register('helper:my-bound-helper', boundHelperFn);
  ```

  In the above example, if the helper function hadn't been wrapped in
  `makeBoundHelper`, the registered helper would be unbound.

  @method makeBoundHelper
  @for Ember.Handlebars
  @param {Function} function
  @param {String} dependentKeys*
  @since 1.2.0
*/
function makeBoundHelper(fn) {
  if (!SimpleHandlebarsView) {
    SimpleHandlebarsView = requireModule('ember-handlebars/views/handlebars_bound_view')['SimpleHandlebarsView'];
  } // ES6TODO: stupid circular dep

  var dependentKeys = [];
  for (var i = 1; i < arguments.length; i++) {
    dependentKeys.push(arguments[i]);
  }

  function helper() {
    var numParams = arguments.length - 1;
    var options = arguments[numParams];
    var data = options.data;
    var view = data.view;
    var types = options.types;
    var hash = options.hash;
    var hashTypes = options.hashTypes;
    var context = this;

    Ember.assert("registerBoundHelper-generated helpers do not support use with Handlebars blocks.", !options.fn);

    var properties = new Array(numParams);
    var params = new Array(numParams);

    for (var i = 0; i < numParams; i++) {
      properties[i] = arguments[i];
      if (types[i] === 'ID') {
        params[i] = view.getStream(arguments[i]);
      } else {
        params[i] = arguments[i];
      }
    }

    for (var prop in hash) {
      if (IS_BINDING.test(prop)) {
        hash[prop.slice(0, -7)] = view.getStream(hash[prop]);
        hash[prop] = undefined;
      } else if (hashTypes[prop] === 'ID') {
        hash[prop] = view.getStream(hash[prop]);
      }
    }

    var valueFn = function() {
      var args = readArray(params);
      args.push({
        hash: readHash(hash),
        data: { properties: properties }
      });
      return fn.apply(context, args);
    };

    if (data.isUnbound) {
      return valueFn();
    } else {
      var lazyValue = new Stream(valueFn);
      var bindView = new SimpleHandlebarsView(lazyValue, !options.hash.unescaped);
      view.appendChild(bindView);

      var scheduledRerender = view._wrapAsScheduled(bindView.rerender);
      lazyValue.subscribe(scheduledRerender, bindView);

      var param;

      for (i = 0; i < numParams; i++) {
        param = params[i];
        if (param && param.isStream) {
          param.subscribe(lazyValue.notify, lazyValue);
        }
      }

      for (prop in hash) {
        param = hash[prop];
        if (param && param.isStream) {
          param.subscribe(lazyValue.notify, lazyValue);
        }
      }

      if (numParams > 0) {
        var firstParam = params[0];
        // Only bother with subscriptions if the first argument
        // is a stream itself, and not a primitive.
        if (firstParam && firstParam.isStream) {
          var onDependentKeyNotify = function onDependentKeyNotify(stream) {
            stream.value();
            lazyValue.notify();
          };
          for (i = 0; i < dependentKeys.length; i++) {
            var childParam = firstParam.get(dependentKeys[i]);
            childParam.value();
            childParam.subscribe(onDependentKeyNotify);
          }
        }
      }
    }
  }

  return helper;
}

export {
  makeBoundHelper,
  handlebarsGetView,
  handlebarsGet
};<|MERGE_RESOLUTION|>--- conflicted
+++ resolved
@@ -43,20 +43,6 @@
   return options.data.view.getStream(path).value();
 }
 
-function lookupViewInContainer(container, path) {
-  Ember.assert("View requires a container to resolve views not passed in through the context", !!container);
-  return container.lookupFactory('view:'+path);
-}
-
-function lookupViewByClassName(path) {
-  var viewClass;
-  if (detectIsGlobal(path)) {
-    viewClass = get(path);
-    Ember.deprecate('Resolved the view "'+path+'" on the global context. Pass a view name to be looked up on the container instead, such as {{view "select"}}. http://emberjs.com/guides/deprecations#toc_global-lookup-of-views-since-1-8', !viewClass);
-    return viewClass;
-  }
-}
-
 /**
   handlebarsGetView resolves a view based on strings passed into a template.
   For example:
@@ -81,25 +67,11 @@
   @param {Object} context The context of the template being rendered
   @param {String} path The path to be lookedup
   @param {Object} container The container
-  @param {Object} options The options from the template
-*/
-function handlebarsGetView(context, path, container, options) {
+  @param {Object} data The template's data hash
+*/
+function handlebarsGetView(context, path, container, data) {
   var viewClass;
-  var data;
-  var pathType;
-  if (options) {
-    data      = options.data;
-    pathType  = options.types && options.types[0];
-  }
-
   if ('string' === typeof path) {
-<<<<<<< HEAD
-    if('STRING' === pathType && container) {
-      viewClass = lookupViewInContainer(container, path);
-      Ember.deprecate('Quoted view names must refer to a view in the container.', viewClass);
-
-    }
-=======
     if (!data) {
       throw new Error("handlebarsGetView: must pass data");
     }
@@ -109,28 +81,11 @@
     var lazyValue = data.view.getStream(path);
     viewClass = lazyValue.value();
     var isGlobal = detectIsGlobal(path);
->>>>>>> e996eacc
-
-    if(!viewClass) {
-      viewClass = lookupViewByClassName(path);
-    }
-<<<<<<< HEAD
-
-    if(!viewClass) {
-      if (data) {
-        var normalizedPath = normalizePath(context, path, data);
-        context = normalizedPath.root;
-        path = normalizedPath.path;
-      }
-
-      // Only lookup view class on context if there is a context. If not,
-      // the global lookup path on get may kick in.
-      viewClass = context && get(context, path);
-
-      if(!viewClass) {
-        // try the container once more with the normalized path
-        viewClass = lookupViewInContainer(container, path);
-=======
+
+    if (!viewClass && !isGlobal) {
+      Ember.assert("View requires a container to resolve views not passed in through the context", !!container);
+      viewClass = container.lookupFactory('view:'+path);
+    }
     if (!viewClass && isGlobal) {
       var globalViewClass = get(path);
       Ember.deprecate('Resolved the view "'+path+'" on the global context. Pass a view name to be looked' +
@@ -138,7 +93,6 @@
                       ' http://emberjs.com/guides/deprecations#toc_global-lookup-of-views', !globalViewClass);
       if (globalViewClass) {
         viewClass = globalViewClass;
->>>>>>> e996eacc
       }
     }
   } else {
@@ -147,10 +101,7 @@
 
   // Sometimes a view's value is yet another path
   if ('string' === typeof viewClass && data && data.view) {
-    viewClass = handlebarsGetView(data.view, viewClass, container, {
-      data: data,
-      types: ['ID']
-    });
+    viewClass = handlebarsGetView(data.view, viewClass, container, data);
   }
 
   Ember.assert(
