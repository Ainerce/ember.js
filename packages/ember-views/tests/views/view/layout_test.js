import Registry from "container/registry";
import { get } from "ember-metal/property_get";
import run from "ember-metal/run_loop";
import EmberView from "ember-views/views/view";
import { compile } from "ember-template-compiler";
import { registerHelper } from "ember-htmlbars/helpers";

var registry, container, view;

QUnit.module("EmberView - Layout Functionality", {
  setup() {
    registry = new Registry();
    container = registry.container();
    registry.optionsForType('template', { instantiate: false });
  },

  teardown() {
    run(function() {
      view.destroy();
      container.destroy();
    });
    registry = container = view = null;
  }
});

QUnit.test("Layout views return throw if their layout cannot be found", function() {
  view = EmberView.create({
    layoutName: 'cantBeFound',
    container: { lookup() { } }
  });

  expectAssertion(function() {
    get(view, 'layout');
  }, /cantBeFound/);
});

QUnit.test("should use the template of the associated layout", function() {
  var templateCalled = 0;
  var layoutCalled = 0;

  registerHelper('call-template', function() {
    templateCalled++;
  });

  registerHelper('call-layout', function() {
    layoutCalled++;
  });

  registry.register('template:template', compile("{{call-template}}"));
  registry.register('template:layout', compile("{{call-layout}}"));

  view = EmberView.create({
    container: container,
    layoutName: 'layout',
    templateName: 'template'
  });

  run(function() {
    view.createElement();
  });

  equal(templateCalled, 0, "template is not called when layout is present");
  equal(layoutCalled, 1, "layout is called when layout is present");
});

<<<<<<< HEAD
QUnit.test("changing layoutName after setting layoutName continous to work", function() {
  var layoutCalled = 0;
  var otherLayoutCalled = 0;

  registry.register('template:layout', function() { layoutCalled++; });
  registry.register('template:other-layout', function() { otherLayoutCalled++; });

  view = EmberView.create({
    container: container,
    layoutName: 'layout'
  });

  run(view, 'createElement');
  equal(layoutCalled, 1, "layout is called when layout is present");
  equal(otherLayoutCalled, 0, "otherLayout is not yet called");

  run(() => {
    view.set('layoutName', 'other-layout');
    view.rerender();
  });

  equal(layoutCalled, 1, "layout is called when layout is present");
  equal(otherLayoutCalled, 1, "otherLayoutis called when layoutName changes, and explicit rerender occurs");
});

QUnit.test("changing layoutName after setting layout CP continous to work", function() {
  var layoutCalled = 0;
  var otherLayoutCalled = 0;
  function otherLayout() {
    otherLayoutCalled++;
  }

  registry.register('template:other-layout', otherLayout);

  view = EmberView.create({
    container: container,
    layout() {
      layoutCalled++;
    }
  });

  run(view, 'createElement');
  run(() => {
    view.set('layoutName', 'other-layout');
    view.rerender();
  });

  equal(view.get('layout'), otherLayout);

  equal(layoutCalled, 1, "layout is called when layout is present");
  equal(otherLayoutCalled, 1, "otherLayoutis called when layoutName changes, and explicit rerender occurs");
});

QUnit.test("should call the function of the associated template with itself as the context", function() {
  registry.register('template:testTemplate', function(dataSource) {
    return "<h1 id='twas-called'>template was called for " + get(dataSource, 'personName') + "</h1>";
  });
=======
QUnit.test("should use the associated template with itself as the context", function() {
  registry.register('template:testTemplate', compile(
    "<h1 id='twas-called'>template was called for {{personName}}</h1>"
  ));
>>>>>>> 2615a955

  view = EmberView.create({
    container: container,
    layoutName: 'testTemplate',

    context: {
      personName: "Tom DAAAALE"
    }
  });

  run(function() {
    view.createElement();
  });

  equal("template was called for Tom DAAAALE", view.$('#twas-called').text(),
        "the named template was called with the view as the data source");
});

QUnit.test("should fall back to defaultLayout if neither template nor templateName are provided", function() {
  var View = EmberView.extend({
    defaultLayout: compile('used default layout')
  });

  view = View.create();

  run(function() {
    view.createElement();
  });

  equal("used default layout", view.$().text(),
        "the named template was called with the view as the data source");
});

QUnit.test("should not use defaultLayout if layout is provided", function() {
  var View = EmberView.extend({
    layout: compile("used layout"),
    defaultLayout: compile("used default layout")
  });

  view = View.create();
  run(function() {
    view.createElement();
  });

  equal("used layout", view.$().text(), "default layout was not printed");
});<|MERGE_RESOLUTION|>--- conflicted
+++ resolved
@@ -63,70 +63,10 @@
   equal(layoutCalled, 1, "layout is called when layout is present");
 });
 
-<<<<<<< HEAD
-QUnit.test("changing layoutName after setting layoutName continous to work", function() {
-  var layoutCalled = 0;
-  var otherLayoutCalled = 0;
-
-  registry.register('template:layout', function() { layoutCalled++; });
-  registry.register('template:other-layout', function() { otherLayoutCalled++; });
-
-  view = EmberView.create({
-    container: container,
-    layoutName: 'layout'
-  });
-
-  run(view, 'createElement');
-  equal(layoutCalled, 1, "layout is called when layout is present");
-  equal(otherLayoutCalled, 0, "otherLayout is not yet called");
-
-  run(() => {
-    view.set('layoutName', 'other-layout');
-    view.rerender();
-  });
-
-  equal(layoutCalled, 1, "layout is called when layout is present");
-  equal(otherLayoutCalled, 1, "otherLayoutis called when layoutName changes, and explicit rerender occurs");
-});
-
-QUnit.test("changing layoutName after setting layout CP continous to work", function() {
-  var layoutCalled = 0;
-  var otherLayoutCalled = 0;
-  function otherLayout() {
-    otherLayoutCalled++;
-  }
-
-  registry.register('template:other-layout', otherLayout);
-
-  view = EmberView.create({
-    container: container,
-    layout() {
-      layoutCalled++;
-    }
-  });
-
-  run(view, 'createElement');
-  run(() => {
-    view.set('layoutName', 'other-layout');
-    view.rerender();
-  });
-
-  equal(view.get('layout'), otherLayout);
-
-  equal(layoutCalled, 1, "layout is called when layout is present");
-  equal(otherLayoutCalled, 1, "otherLayoutis called when layoutName changes, and explicit rerender occurs");
-});
-
-QUnit.test("should call the function of the associated template with itself as the context", function() {
-  registry.register('template:testTemplate', function(dataSource) {
-    return "<h1 id='twas-called'>template was called for " + get(dataSource, 'personName') + "</h1>";
-  });
-=======
 QUnit.test("should use the associated template with itself as the context", function() {
   registry.register('template:testTemplate', compile(
     "<h1 id='twas-called'>template was called for {{personName}}</h1>"
   ));
->>>>>>> 2615a955
 
   view = EmberView.create({
     container: container,
