import Ember from "ember-metal/core";
import { get } from "ember-metal/property_get";
import run from "ember-metal/run_loop";
import { computed } from "ember-metal/computed";
import EmberView from "ember-views/views/view";

var originalLookup = Ember.lookup;
var lookup, view;

QUnit.module("EmberView.create", {
  setup: function() {
    Ember.lookup = lookup = {};
  },
  teardown: function() {
    run(function() {
      view.destroy();
    });

    Ember.lookup = originalLookup;
  }
});

QUnit.test("registers view in the global views hash using layerId for event targeted", function() {
  view = EmberView.create();
  run(function() {
    view.appendTo('#qunit-fixture');
  });
  equal(EmberView.views[get(view, 'elementId')], view, 'registers view');
});

QUnit.module("EmberView.createWithMixins");

<<<<<<< HEAD
test("should warn if a computed property is used for classNames", function() {
=======
QUnit.test("should warn if a computed property is used for classNames", function() {
>>>>>>> c68812cf
  expectAssertion(function() {
    EmberView.createWithMixins({
      elementId: 'test',
      classNames: computed(function() {
        return ['className'];
      }).volatile()
    });
  }, /Only arrays of static class strings.*For dynamic classes/i);
});

<<<<<<< HEAD
test("should warn if a non-array is used for classNameBindings", function() {
=======
QUnit.test("should warn if a non-array is used for classNameBindings", function() {
>>>>>>> c68812cf
  expectAssertion(function() {
    EmberView.createWithMixins({
      elementId: 'test',
      classNameBindings: computed(function() {
        return ['className'];
      }).volatile()
    });
  }, /Only arrays are allowed/i);
});

QUnit.test("creates a renderer if one is not provided", function() {
  var childView;

  view = EmberView.create({
    render: function(buffer) {
      buffer.push('Em');
      this.appendChild(childView);
    }
  });

  childView = EmberView.create({
    template: function() { return 'ber'; }
  });

  run(function() {
    view.append();
  });

  run(function() {
    ok(get(view, 'renderer'), "view created without container receives a renderer");
    strictEqual(get(view, 'renderer'), get(childView, 'renderer'), "parent and child share a renderer");
  });


  run(function() {
    view.destroy();
    childView.destroy();
  });
});<|MERGE_RESOLUTION|>--- conflicted
+++ resolved
@@ -30,11 +30,7 @@
 
 QUnit.module("EmberView.createWithMixins");
 
-<<<<<<< HEAD
-test("should warn if a computed property is used for classNames", function() {
-=======
 QUnit.test("should warn if a computed property is used for classNames", function() {
->>>>>>> c68812cf
   expectAssertion(function() {
     EmberView.createWithMixins({
       elementId: 'test',
@@ -45,11 +41,7 @@
   }, /Only arrays of static class strings.*For dynamic classes/i);
 });
 
-<<<<<<< HEAD
-test("should warn if a non-array is used for classNameBindings", function() {
-=======
 QUnit.test("should warn if a non-array is used for classNameBindings", function() {
->>>>>>> c68812cf
   expectAssertion(function() {
     EmberView.createWithMixins({
       elementId: 'test',
