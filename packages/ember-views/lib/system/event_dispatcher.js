/**
@module ember
@submodule ember-views
*/
import Ember from "ember-metal/core"; // Ember.assert

import { get } from "ember-metal/property_get";
import { set } from "ember-metal/property_set";
import { isNone } from 'ember-metal/is_none';
import run from "ember-metal/run_loop";
import { typeOf } from "ember-metal/utils";
import { fmt } from "ember-runtime/system/string";
import EmberObject from "ember-runtime/system/object";
import jQuery from "ember-views/system/jquery";
import ActionManager from "ember-views/system/action_manager";
import View from "ember-views/views/view";
import merge from "ember-metal/merge";

//ES6TODO:
// find a better way to do Ember.View.views without global state

/**
  `Ember.EventDispatcher` handles delegating browser events to their
  corresponding `Ember.Views.` For example, when you click on a view,
  `Ember.EventDispatcher` ensures that that view's `mouseDown` method gets
  called.

  @class EventDispatcher
  @namespace Ember
  @private
  @extends Ember.Object
*/
export default EmberObject.extend({

  /**
    The set of events names (and associated handler function names) to be setup
    and dispatched by the `EventDispatcher`. Custom events can added to this list at setup
    time, generally via the `Ember.Application.customEvents` hash. Only override this
    default set to prevent the EventDispatcher from listening on some events all together.

    This set will be modified by `setup` to also include any events added at that time.

    @property events
    @type Object
  */
  events: {
    touchstart  : 'touchStart',
    touchmove   : 'touchMove',
    touchend    : 'touchEnd',
    touchcancel : 'touchCancel',
    keydown     : 'keyDown',
    keyup       : 'keyUp',
    keypress    : 'keyPress',
    mousedown   : 'mouseDown',
    mouseup     : 'mouseUp',
    contextmenu : 'contextMenu',
    click       : 'click',
    dblclick    : 'doubleClick',
    mousemove   : 'mouseMove',
    focusin     : 'focusIn',
    focusout    : 'focusOut',
    mouseenter  : 'mouseEnter',
    mouseleave  : 'mouseLeave',
    submit      : 'submit',
    input       : 'input',
    change      : 'change',
    dragstart   : 'dragStart',
    drag        : 'drag',
    dragenter   : 'dragEnter',
    dragleave   : 'dragLeave',
    dragover    : 'dragOver',
    drop        : 'drop',
    dragend     : 'dragEnd'
  },

  /**
    The root DOM element to which event listeners should be attached. Event
    listeners will be attached to the document unless this is overridden.

    Can be specified as a DOMElement or a selector string.

    The default body is a string since this may be evaluated before document.body
    exists in the DOM.

    @private
    @property rootElement
    @type DOMElement
    @default 'body'
  */
  rootElement: 'body',

  /**
    It enables events to be dispatched to the view's `eventManager.` When present,
    this object takes precedence over handling of events on the view itself.

    Note that most Ember applications do not use this feature. If your app also
    does not use it, consider setting this property to false to gain some performance
    improvement by allowing the EventDispatcher to skip the search for the
    `eventManager` on the view tree.

    ```javascript
    var EventDispatcher = Em.EventDispatcher.extend({
      events: {
          click       : 'click',
          focusin     : 'focusIn',
          focusout    : 'focusOut',
          change      : 'change'
      },
      canDispatchToEventManager: false
    });
    container.register('event_dispatcher:main', EventDispatcher);
    ```

    @property canDispatchToEventManager
    @type boolean
    @default 'true'
    @since 1.7.0
  */
  canDispatchToEventManager: true,

  /**
    Sets up event listeners for standard browser events.

    This will be called after the browser sends a `DOMContentReady` event. By
    default, it will set up all of the listeners on the document body. If you
    would like to register the listeners on a different element, set the event
    dispatcher's `root` property.

    @private
    @method setup
    @param addedEvents {Hash}
  */
  setup: function(addedEvents, rootElement) {
    var event, events = get(this, 'events');

<<<<<<< HEAD
    jQuery.extend(events, addedEvents || {});
=======
    merge(events, addedEvents || {});
>>>>>>> 6943ac5d

    if (!isNone(rootElement)) {
      set(this, 'rootElement', rootElement);
    }

    rootElement = jQuery(get(this, 'rootElement'));

    Ember.assert(fmt('You cannot use the same root element (%@) multiple times in an Ember.Application', [rootElement.selector || rootElement[0].tagName]), !rootElement.is('.ember-application'));
    Ember.assert('You cannot make a new Ember.Application using a root element that is a descendent of an existing Ember.Application', !rootElement.closest('.ember-application').length);
    Ember.assert('You cannot make a new Ember.Application using a root element that is an ancestor of an existing Ember.Application', !rootElement.find('.ember-application').length);

    rootElement.addClass('ember-application');

    Ember.assert('Unable to add "ember-application" class to rootElement. Make sure you set rootElement to the body or an element in the body.', rootElement.is('.ember-application'));

    for (event in events) {
      if (events.hasOwnProperty(event)) {
        this.setupHandler(rootElement, event, events[event]);
      }
    }
  },

  /**
    Registers an event listener on the rootElement. If the given event is
    triggered, the provided event handler will be triggered on the target view.

    If the target view does not implement the event handler, or if the handler
    returns `false`, the parent view will be called. The event will continue to
    bubble to each successive parent view until it reaches the top.

    @private
    @method setupHandler
    @param {Element} rootElement
    @param {String} event the browser-originated event to listen to
    @param {String} eventName the name of the method to call on the view
  */
  setupHandler: function(rootElement, event, eventName) {
    var self = this;

    rootElement.on(event + '.ember', '.ember-view', function(evt, triggeringManager) {
<<<<<<< HEAD
      var view = View.views[this.id],
          result = true;
=======
      var view = View.views[this.id];
      var result = true;
>>>>>>> 6943ac5d

      var manager = self.canDispatchToEventManager ? self._findNearestEventManager(view, eventName) : null;

      if (manager && manager !== triggeringManager) {
        result = self._dispatchEvent(manager, evt, eventName, view);
      } else if (view) {
        result = self._bubbleEvent(view, evt, eventName);
      }

      return result;
    });

    rootElement.on(event + '.ember', '[data-ember-action]', function(evt) {
      var actionId = jQuery(evt.currentTarget).attr('data-ember-action');
      var action   = ActionManager.registeredActions[actionId];

      // We have to check for action here since in some cases, jQuery will trigger
      // an event on `removeChild` (i.e. focusout) after we've already torn down the
      // action handlers for the view.
      if (action && action.eventName === eventName) {
        return action.handler(evt);
      }
    });
  },

  _findNearestEventManager: function(view, eventName) {
    var manager = null;

    while (view) {
      manager = get(view, 'eventManager');
      if (manager && manager[eventName]) { break; }

      view = get(view, 'parentView');
    }

    return manager;
  },

  _dispatchEvent: function(object, evt, eventName, view) {
    var result = true;

    var handler = object[eventName];
    if (typeOf(handler) === 'function') {
      result = run(object, handler, evt, view);
      // Do not preventDefault in eventManagers.
      evt.stopPropagation();
    }
    else {
      result = this._bubbleEvent(view, evt, eventName);
    }

    return result;
  },

  _bubbleEvent: function(view, evt, eventName) {
    return run(view, view.handleEvent, eventName, evt);
  },

  destroy: function() {
    var rootElement = get(this, 'rootElement');
    jQuery(rootElement).off('.ember', '**').removeClass('ember-application');
    return this._super();
  },

  toString: function() {
    return '(EventDispatcher)';
  }
});<|MERGE_RESOLUTION|>--- conflicted
+++ resolved
@@ -133,11 +133,7 @@
   setup: function(addedEvents, rootElement) {
     var event, events = get(this, 'events');
 
-<<<<<<< HEAD
-    jQuery.extend(events, addedEvents || {});
-=======
     merge(events, addedEvents || {});
->>>>>>> 6943ac5d
 
     if (!isNone(rootElement)) {
       set(this, 'rootElement', rootElement);
@@ -178,13 +174,8 @@
     var self = this;
 
     rootElement.on(event + '.ember', '.ember-view', function(evt, triggeringManager) {
-<<<<<<< HEAD
-      var view = View.views[this.id],
-          result = true;
-=======
       var view = View.views[this.id];
       var result = true;
->>>>>>> 6943ac5d
 
       var manager = self.canDispatchToEventManager ? self._findNearestEventManager(view, eventName) : null;
 
