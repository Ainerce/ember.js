import create from 'ember-metal/platform/create';
import merge from "ember-metal/merge";
import EmberError from "ember-metal/error";
import { addBeforeObserver } from 'ember-metal/observer';

import hasElement from "ember-views/views/states/has_element";
/**
@module ember
@submodule ember-views
*/

var inDOM = create(hasElement);

merge(inDOM, {
  enter(view) {
    // Register the view for event handling. This hash is used by
    // Ember.EventDispatcher to dispatch incoming events.
    if (!view.isVirtual) {
      view._register();
    }

    Ember.runInDebug(function() {
      addBeforeObserver(view, 'elementId', function() {
        throw new EmberError("Changing a view's elementId after creation is not allowed");
      });
    });
  },

  exit(view) {
    if (!this.isVirtual) {
      view._unregister();
    }
  },

<<<<<<< HEAD
  appendAttr: function(view, attrNode) {
=======
  appendAttr(view, attrNode) {
>>>>>>> b0b30e5e
    var _attrNodes = view._attrNodes;

    if (!_attrNodes.length) { _attrNodes = view._attrNodes = _attrNodes.slice(); }
    _attrNodes.push(attrNode);

    attrNode._parentView = view;
    view.renderer.appendAttrTo(attrNode, view.element, attrNode.attrName);

    view.propertyDidChange('childViews');

    return attrNode;
  }

});

export default inDOM;<|MERGE_RESOLUTION|>--- conflicted
+++ resolved
@@ -32,11 +32,7 @@
     }
   },
 
-<<<<<<< HEAD
-  appendAttr: function(view, attrNode) {
-=======
   appendAttr(view, attrNode) {
->>>>>>> b0b30e5e
     var _attrNodes = view._attrNodes;
 
     if (!_attrNodes.length) { _attrNodes = view._attrNodes = _attrNodes.slice(); }
