// Ember.assert, Ember.deprecate, Ember.warn, Ember.TEMPLATES,
// jQuery, Ember.lookup,
// Ember.ContainerView circular dependency
// Ember.ENV
import Ember from 'ember-metal/core';

import Evented from "ember-runtime/mixins/evented";
import EmberObject from "ember-runtime/system/object";
import EmberError from "ember-metal/error";
import { get } from "ember-metal/property_get";
import run from "ember-metal/run_loop";
import { addObserver, removeObserver } from "ember-metal/observer";
import { guidFor } from "ember-metal/utils";
import { computed } from "ember-metal/computed";
import {
  Mixin,
  observer,
  beforeObserver
} from "ember-metal/mixin";
import { deprecateProperty } from "ember-metal/deprecate_property";
import {
  propertyWillChange,
  propertyDidChange
} from "ember-metal/property_events";

import jQuery from "ember-views/system/jquery";
import "ember-views/system/ext";  // for the side effect of extending Ember.run.queues

import CoreView from "ember-views/views/core_view";
import ViewStreamSupport from "ember-views/mixins/view_stream_support";
import ViewKeywordSupport from "ember-views/mixins/view_keyword_support";
import ViewContextSupport from "ember-views/mixins/view_context_support";
<<<<<<< HEAD
import { default as ViewChildViewsSupport, childViewsProperty } from "ember-views/mixins/view_child_views_support";
=======
import ViewChildViewsSupport from "ember-views/mixins/view_child_views_support";
import {
  childViewsProperty
} from "ember-views/mixins/view_child_views_support";
>>>>>>> 03003966
import ViewStateSupport from "ember-views/mixins/view_state_support";
import TemplateRenderingSupport from "ember-views/mixins/template_rendering_support";
import ClassNamesSupport from "ember-views/mixins/class_names_support";
import AttributeBindingsSupport from "ember-views/mixins/attribute_bindings_support";
import LegacyViewSupport from "ember-views/mixins/legacy_view_support";
import InstrumentationSupport from "ember-views/mixins/instrumentation_support";
import VisibilitySupport from "ember-views/mixins/visibility_support";

function K() { return this; }

/**
@module ember
@submodule ember-views
*/

Ember.warn("The VIEW_PRESERVES_CONTEXT flag has been removed and the functionality can no longer be disabled.", Ember.ENV.VIEW_PRESERVES_CONTEXT !== false);

/**
  Global hash of shared templates. This will automatically be populated
  by the build tools so that you can store your Handlebars templates in
  separate files that get loaded into JavaScript at buildtime.

  @property TEMPLATES
  @for Ember
  @type Hash
*/
Ember.TEMPLATES = {};

var EMPTY_ARRAY = [];

/**
  `Ember.View` is the class in Ember responsible for encapsulating templates of
  HTML content, combining templates with data to render as sections of a page's
  DOM, and registering and responding to user-initiated events.

  ## HTML Tag

  The default HTML tag name used for a view's DOM representation is `div`. This
  can be customized by setting the `tagName` property. The following view
  class:

  ```javascript
  ParagraphView = Ember.View.extend({
    tagName: 'em'
  });
  ```

  Would result in instances with the following HTML:

  ```html
  <em id="ember1" class="ember-view"></em>
  ```

  ## HTML `class` Attribute

  The HTML `class` attribute of a view's tag can be set by providing a
  `classNames` property that is set to an array of strings:

  ```javascript
  MyView = Ember.View.extend({
    classNames: ['my-class', 'my-other-class']
  });
  ```

  Will result in view instances with an HTML representation of:

  ```html
  <div id="ember1" class="ember-view my-class my-other-class"></div>
  ```

  `class` attribute values can also be set by providing a `classNameBindings`
  property set to an array of properties names for the view. The return value
  of these properties will be added as part of the value for the view's `class`
  attribute. These properties can be computed properties:

  ```javascript
  MyView = Ember.View.extend({
    classNameBindings: ['propertyA', 'propertyB'],
    propertyA: 'from-a',
    propertyB: function() {
      if (someLogic) { return 'from-b'; }
    }.property()
  });
  ```

  Will result in view instances with an HTML representation of:

  ```html
  <div id="ember1" class="ember-view from-a from-b"></div>
  ```

  If the value of a class name binding returns a boolean the property name
  itself will be used as the class name if the property is true. The class name
  will not be added if the value is `false` or `undefined`.

  ```javascript
  MyView = Ember.View.extend({
    classNameBindings: ['hovered'],
    hovered: true
  });
  ```

  Will result in view instances with an HTML representation of:

  ```html
  <div id="ember1" class="ember-view hovered"></div>
  ```

  When using boolean class name bindings you can supply a string value other
  than the property name for use as the `class` HTML attribute by appending the
  preferred value after a ":" character when defining the binding:

  ```javascript
  MyView = Ember.View.extend({
    classNameBindings: ['awesome:so-very-cool'],
    awesome: true
  });
  ```

  Will result in view instances with an HTML representation of:

  ```html
  <div id="ember1" class="ember-view so-very-cool"></div>
  ```

  Boolean value class name bindings whose property names are in a
  camelCase-style format will be converted to a dasherized format:

  ```javascript
  MyView = Ember.View.extend({
    classNameBindings: ['isUrgent'],
    isUrgent: true
  });
  ```

  Will result in view instances with an HTML representation of:

  ```html
  <div id="ember1" class="ember-view is-urgent"></div>
  ```

  Class name bindings can also refer to object values that are found by
  traversing a path relative to the view itself:

  ```javascript
  MyView = Ember.View.extend({
    classNameBindings: ['messages.empty']
    messages: Ember.Object.create({
      empty: true
    })
  });
  ```

  Will result in view instances with an HTML representation of:

  ```html
  <div id="ember1" class="ember-view empty"></div>
  ```

  If you want to add a class name for a property which evaluates to true and
  and a different class name if it evaluates to false, you can pass a binding
  like this:

  ```javascript
  // Applies 'enabled' class when isEnabled is true and 'disabled' when isEnabled is false
  Ember.View.extend({
    classNameBindings: ['isEnabled:enabled:disabled']
    isEnabled: true
  });
  ```

  Will result in view instances with an HTML representation of:

  ```html
  <div id="ember1" class="ember-view enabled"></div>
  ```

  When isEnabled is `false`, the resulting HTML representation looks like
  this:

  ```html
  <div id="ember1" class="ember-view disabled"></div>
  ```

  This syntax offers the convenience to add a class if a property is `false`:

  ```javascript
  // Applies no class when isEnabled is true and class 'disabled' when isEnabled is false
  Ember.View.extend({
    classNameBindings: ['isEnabled::disabled']
    isEnabled: true
  });
  ```

  Will result in view instances with an HTML representation of:

  ```html
  <div id="ember1" class="ember-view"></div>
  ```

  When the `isEnabled` property on the view is set to `false`, it will result
  in view instances with an HTML representation of:

  ```html
  <div id="ember1" class="ember-view disabled"></div>
  ```

  Updates to the the value of a class name binding will result in automatic
  update of the  HTML `class` attribute in the view's rendered HTML
  representation. If the value becomes `false` or `undefined` the class name
  will be removed.

  Both `classNames` and `classNameBindings` are concatenated properties. See
  [Ember.Object](/api/classes/Ember.Object.html) documentation for more
  information about concatenated properties.

  ## HTML Attributes

  The HTML attribute section of a view's tag can be set by providing an
  `attributeBindings` property set to an array of property names on the view.
  The return value of these properties will be used as the value of the view's
  HTML associated attribute:

  ```javascript
  AnchorView = Ember.View.extend({
    tagName: 'a',
    attributeBindings: ['href'],
    href: 'http://google.com'
  });
  ```

  Will result in view instances with an HTML representation of:

  ```html
  <a id="ember1" class="ember-view" href="http://google.com"></a>
  ```

  One property can be mapped on to another by placing a ":" between
  the source property and the destination property:

  ```javascript
  AnchorView = Ember.View.extend({
    tagName: 'a',
    attributeBindings: ['url:href'],
    url: 'http://google.com'
  });
  ```

  Will result in view instances with an HTML representation of:

  ```html
  <a id="ember1" class="ember-view" href="http://google.com"></a>
  ```

  Namespaced attributes (e.g. `xlink:href`) are supported, but have to be
  mapped, since `:` is not a valid character for properties in Javascript:

  ```javascript
  UseView = Ember.View.extend({
    tagName: 'use',
    attributeBindings: ['xlinkHref:xlink:href'],
    xlinkHref: '#triangle'
  });
  ```
  Will result in view instances with an HTML representation of:

  ```html
  <use xlink:href="#triangle"></use>
  ```

  If the return value of an `attributeBindings` monitored property is a boolean
  the property will follow HTML's pattern of repeating the attribute's name as
  its value:

  ```javascript
  MyTextInput = Ember.View.extend({
    tagName: 'input',
    attributeBindings: ['disabled'],
    disabled: true
  });
  ```

  Will result in view instances with an HTML representation of:

  ```html
  <input id="ember1" class="ember-view" disabled="disabled" />
  ```

  `attributeBindings` can refer to computed properties:

  ```javascript
  MyTextInput = Ember.View.extend({
    tagName: 'input',
    attributeBindings: ['disabled'],
    disabled: function() {
      if (someLogic) {
        return true;
      } else {
        return false;
      }
    }.property()
  });
  ```

  Updates to the the property of an attribute binding will result in automatic
  update of the  HTML attribute in the view's rendered HTML representation.

  `attributeBindings` is a concatenated property. See [Ember.Object](/api/classes/Ember.Object.html)
  documentation for more information about concatenated properties.

  ## Templates

  The HTML contents of a view's rendered representation are determined by its
  template. Templates can be any function that accepts an optional context
  parameter and returns a string of HTML that will be inserted within the
  view's tag. Most typically in Ember this function will be a compiled
  `Ember.Handlebars` template.

  ```javascript
  AView = Ember.View.extend({
    template: Ember.Handlebars.compile('I am the template')
  });
  ```

  Will result in view instances with an HTML representation of:

  ```html
  <div id="ember1" class="ember-view">I am the template</div>
  ```

  Within an Ember application is more common to define a Handlebars templates as
  part of a page:

  ```html
  <script type='text/x-handlebars' data-template-name='some-template'>
    Hello
  </script>
  ```

  And associate it by name using a view's `templateName` property:

  ```javascript
  AView = Ember.View.extend({
    templateName: 'some-template'
  });
  ```

  If you have nested resources, your Handlebars template will look like this:

  ```html
  <script type='text/x-handlebars' data-template-name='posts/new'>
    <h1>New Post</h1>
  </script>
  ```

  And `templateName` property:

  ```javascript
  AView = Ember.View.extend({
    templateName: 'posts/new'
  });
  ```

  Using a value for `templateName` that does not have a Handlebars template
  with a matching `data-template-name` attribute will throw an error.

  For views classes that may have a template later defined (e.g. as the block
  portion of a `{{view}}` Handlebars helper call in another template or in
  a subclass), you can provide a `defaultTemplate` property set to compiled
  template function. If a template is not later provided for the view instance
  the `defaultTemplate` value will be used:

  ```javascript
  AView = Ember.View.extend({
    defaultTemplate: Ember.Handlebars.compile('I was the default'),
    template: null,
    templateName: null
  });
  ```

  Will result in instances with an HTML representation of:

  ```html
  <div id="ember1" class="ember-view">I was the default</div>
  ```

  If a `template` or `templateName` is provided it will take precedence over
  `defaultTemplate`:

  ```javascript
  AView = Ember.View.extend({
    defaultTemplate: Ember.Handlebars.compile('I was the default')
  });

  aView = AView.create({
    template: Ember.Handlebars.compile('I was the template, not default')
  });
  ```

  Will result in the following HTML representation when rendered:

  ```html
  <div id="ember1" class="ember-view">I was the template, not default</div>
  ```

  ## View Context

  The default context of the compiled template is the view's controller:

  ```javascript
  AView = Ember.View.extend({
    template: Ember.Handlebars.compile('Hello {{excitedGreeting}}')
  });

  aController = Ember.Object.create({
    firstName: 'Barry',
    excitedGreeting: function() {
      return this.get("content.firstName") + "!!!"
    }.property()
  });

  aView = AView.create({
    controller: aController
  });
  ```

  Will result in an HTML representation of:

  ```html
  <div id="ember1" class="ember-view">Hello Barry!!!</div>
  ```

  A context can also be explicitly supplied through the view's `context`
  property. If the view has neither `context` nor `controller` properties, the
  `parentView`'s context will be used.

  ## Layouts

  Views can have a secondary template that wraps their main template. Like
  primary templates, layouts can be any function that  accepts an optional
  context parameter and returns a string of HTML that will be inserted inside
  view's tag. Views whose HTML element is self closing (e.g. `<input />`)
  cannot have a layout and this property will be ignored.

  Most typically in Ember a layout will be a compiled `Ember.Handlebars`
  template.

  A view's layout can be set directly with the `layout` property or reference
  an existing Handlebars template by name with the `layoutName` property.

  A template used as a layout must contain a single use of the Handlebars
  `{{yield}}` helper. The HTML contents of a view's rendered `template` will be
  inserted at this location:

  ```javascript
  AViewWithLayout = Ember.View.extend({
    layout: Ember.Handlebars.compile("<div class='my-decorative-class'>{{yield}}</div>"),
    template: Ember.Handlebars.compile("I got wrapped")
  });
  ```

  Will result in view instances with an HTML representation of:

  ```html
  <div id="ember1" class="ember-view">
    <div class="my-decorative-class">
      I got wrapped
    </div>
  </div>
  ```

  See [Ember.Handlebars.helpers.yield](/api/classes/Ember.Handlebars.helpers.html#method_yield)
  for more information.

  ## Responding to Browser Events

  Views can respond to user-initiated events in one of three ways: method
  implementation, through an event manager, and through `{{action}}` helper use
  in their template or layout.

  ### Method Implementation

  Views can respond to user-initiated events by implementing a method that
  matches the event name. A `jQuery.Event` object will be passed as the
  argument to this method.

  ```javascript
  AView = Ember.View.extend({
    click: function(event) {
      // will be called when when an instance's
      // rendered element is clicked
    }
  });
  ```

  ### Event Managers

  Views can define an object as their `eventManager` property. This object can
  then implement methods that match the desired event names. Matching events
  that occur on the view's rendered HTML or the rendered HTML of any of its DOM
  descendants will trigger this method. A `jQuery.Event` object will be passed
  as the first argument to the method and an  `Ember.View` object as the
  second. The `Ember.View` will be the view whose rendered HTML was interacted
  with. This may be the view with the `eventManager` property or one of its
  descendant views.

  ```javascript
  AView = Ember.View.extend({
    eventManager: Ember.Object.create({
      doubleClick: function(event, view) {
        // will be called when when an instance's
        // rendered element or any rendering
        // of this view's descendant
        // elements is clicked
      }
    })
  });
  ```

  An event defined for an event manager takes precedence over events of the
  same name handled through methods on the view.

  ```javascript
  AView = Ember.View.extend({
    mouseEnter: function(event) {
      // will never trigger.
    },
    eventManager: Ember.Object.create({
      mouseEnter: function(event, view) {
        // takes precedence over AView#mouseEnter
      }
    })
  });
  ```

  Similarly a view's event manager will take precedence for events of any views
  rendered as a descendant. A method name that matches an event name will not
  be called if the view instance was rendered inside the HTML representation of
  a view that has an `eventManager` property defined that handles events of the
  name. Events not handled by the event manager will still trigger method calls
  on the descendant.

  ```javascript
  var App = Ember.Application.create();
  App.OuterView = Ember.View.extend({
    template: Ember.Handlebars.compile("outer {{#view 'inner'}}inner{{/view}} outer"),
    eventManager: Ember.Object.create({
      mouseEnter: function(event, view) {
        // view might be instance of either
        // OuterView or InnerView depending on
        // where on the page the user interaction occurred
      }
    })
  });

  App.InnerView = Ember.View.extend({
    click: function(event) {
      // will be called if rendered inside
      // an OuterView because OuterView's
      // eventManager doesn't handle click events
    },
    mouseEnter: function(event) {
      // will never be called if rendered inside
      // an OuterView.
    }
  });
  ```

  ### Handlebars `{{action}}` Helper

  See [Handlebars.helpers.action](/api/classes/Ember.Handlebars.helpers.html#method_action).

  ### Event Names

  All of the event handling approaches described above respond to the same set
  of events. The names of the built-in events are listed below. (The hash of
  built-in events exists in `Ember.EventDispatcher`.) Additional, custom events
  can be registered by using `Ember.Application.customEvents`.

  Touch events:

  * `touchStart`
  * `touchMove`
  * `touchEnd`
  * `touchCancel`

  Keyboard events

  * `keyDown`
  * `keyUp`
  * `keyPress`

  Mouse events

  * `mouseDown`
  * `mouseUp`
  * `contextMenu`
  * `click`
  * `doubleClick`
  * `mouseMove`
  * `focusIn`
  * `focusOut`
  * `mouseEnter`
  * `mouseLeave`

  Form events:

  * `submit`
  * `change`
  * `focusIn`
  * `focusOut`
  * `input`

  HTML5 drag and drop events:

  * `dragStart`
  * `drag`
  * `dragEnter`
  * `dragLeave`
  * `dragOver`
  * `dragEnd`
  * `drop`

  ## Handlebars `{{view}}` Helper

  Other `Ember.View` instances can be included as part of a view's template by
  using the `{{view}}` Handlebars helper. See [Ember.Handlebars.helpers.view](/api/classes/Ember.Handlebars.helpers.html#method_view)
  for additional information.

  @class View
  @namespace Ember
  @extends Ember.CoreView
*/
<<<<<<< HEAD
=======
// jscs:disable validateIndentation
>>>>>>> 03003966
var View = CoreView.extend(
  ViewStreamSupport,
  ViewKeywordSupport,
  ViewContextSupport,
  ViewChildViewsSupport,
  ViewStateSupport,
  TemplateRenderingSupport,
  ClassNamesSupport,
  AttributeBindingsSupport,
  LegacyViewSupport,
  InstrumentationSupport,
  VisibilitySupport, {

  /**
    @property isView
    @type Boolean
    @default true
    @static
  */
  isView: true,

  // ..........................................................
  // TEMPLATE SUPPORT
  //

  /**
    The name of the template to lookup if no template is provided.

    By default `Ember.View` will lookup a template with this name in
    `Ember.TEMPLATES` (a shared global object).

    @property templateName
    @type String
    @default null
  */
  templateName: null,

  /**
    The name of the layout to lookup if no layout is provided.

    By default `Ember.View` will lookup a template with this name in
    `Ember.TEMPLATES` (a shared global object).

    @property layoutName
    @type String
    @default null
  */
  layoutName: null,

  /**
    The template used to render the view. This should be a function that
    accepts an optional context parameter and returns a string of HTML that
    will be inserted into the DOM relative to its parent view.

    In general, you should set the `templateName` property instead of setting
    the template yourself.

    @property template
    @type Function
  */

  template: computed('templateName', {
    get: function() {
      var templateName = get(this, 'templateName');
      var template = this.templateForName(templateName, 'template');
      Ember.assert("You specified the templateName " + templateName + " for " + this + ", but it did not exist.", !templateName || !!template);
      return template || get(this, 'defaultTemplate');
    },
    set: function(key, value) {
      if (value !== undefined) { return value; }
      return get(this, key);
    }
  }),

  /**
    A view may contain a layout. A layout is a regular template but
    supersedes the `template` property during rendering. It is the
    responsibility of the layout template to retrieve the `template`
    property from the view (or alternatively, call `Handlebars.helpers.yield`,
    `{{yield}}`) to render it in the correct location.

    This is useful for a view that has a shared wrapper, but which delegates
    the rendering of the contents of the wrapper to the `template` property
    on a subclass.

    @property layout
    @type Function
  */
  layout: computed(function(key) {
    var layoutName = get(this, 'layoutName');
    var layout = this.templateForName(layoutName, 'layout');

    Ember.assert("You specified the layoutName " + layoutName + " for " + this + ", but it did not exist.", !layoutName || !!layout);

    return layout || get(this, 'defaultLayout');
  }).property('layoutName'),

  _yield(context, options, morph) {
    var template = get(this, 'template');

    if (template) {
      if (template.isHTMLBars) {
        return template.render(context, options, morph.contextualElement);
      } else {
        return template(context, options);
      }
    }
  },

  _blockArguments: EMPTY_ARRAY,

  templateForName(name, type) {
    if (!name) { return; }
    Ember.assert("templateNames are not allowed to contain periods: "+name, name.indexOf('.') === -1);

    if (!this.container) {
      throw new EmberError('Container was not found when looking up a views template. ' +
                 'This is most likely due to manually instantiating an Ember.View. ' +
                 'See: http://git.io/EKPpnA');
    }

    return this.container.lookup('template:' + name);
  },

  /**
    If a value that affects template rendering changes, the view should be
    re-rendered to reflect the new value.

    @method _contextDidChange
    @private
  */
  _contextDidChange: observer('context', function() {
    this.rerender();
  }),

  // When it's a virtual view, we need to notify the parent that their
  // childViews will change.
  _childViewsWillChange: beforeObserver('childViews', function() {
    if (this.isVirtual) {
      var parentView = get(this, 'parentView');
      if (parentView) { propertyWillChange(parentView, 'childViews'); }
    }
  }),

  // When it's a virtual view, we need to notify the parent that their
  // childViews did change.
  _childViewsDidChange: observer('childViews', function() {
    if (this.isVirtual) {
      var parentView = get(this, 'parentView');
      if (parentView) { propertyDidChange(parentView, 'childViews'); }
    }
  }),

  /**
    Return the nearest ancestor that is an instance of the provided
    class or mixin.

    @method nearestOfType
    @param {Class,Mixin} klass Subclass of Ember.View (or Ember.View itself),
           or an instance of Ember.Mixin.
    @return Ember.View
  */
  nearestOfType(klass) {
    var view = get(this, 'parentView');
    var isOfType = klass instanceof Mixin ?
                   function(view) { return klass.detect(view); } :
                   function(view) { return klass.detect(view.constructor); };

    while (view) {
      if (isOfType(view)) { return view; }
      view = get(view, 'parentView');
    }
  },

  /**
    Return the nearest ancestor that has a given property.

    @method nearestWithProperty
    @param {String} property A property name
    @return Ember.View
  */
  nearestWithProperty(property) {
    var view = get(this, 'parentView');

    while (view) {
      if (property in view) { return view; }
      view = get(view, 'parentView');
    }
  },

  /**
    When the parent view changes, recursively invalidate `controller`

    @method _parentViewDidChange
    @private
  */
  _parentViewDidChange: observer('_parentView', function() {
    if (this.isDestroying) { return; }

    this._setupKeywords();
    this.trigger('parentViewDidChange');

    if (get(this, 'parentView.controller') && !get(this, 'controller')) {
      this.notifyPropertyChange('controller');
    }
  }),

  _controllerDidChange: observer('controller', function() {
    if (this.isDestroying) { return; }

    this.rerender();

    this.forEachChildView(function(view) {
      view.propertyDidChange('controller');
    });
  }),

  /**
    Renders the view again. This will work regardless of whether the
    view is already in the DOM or not. If the view is in the DOM, the
    rendering process will be deferred to give bindings a chance
    to synchronize.

    If children were added during the rendering process using `appendChild`,
    `rerender` will remove them, because they will be added again
    if needed by the next `render`.

    In general, if the display of your view changes, you should modify
    the DOM element directly instead of manually calling `rerender`, which can
    be slow.

    @method rerender
  */
  rerender() {
    return this.currentState.rerender(this);
  },

  /**
    Given a property name, returns a dasherized version of that
    property name if the property evaluates to a non-falsy value.

    For example, if the view has property `isUrgent` that evaluates to true,
    passing `isUrgent` to this method will return `"is-urgent"`.

    @method _classStringForProperty
    @param property
    @private
  */
  _classStringForProperty(parsedPath) {
    return View._classStringForValue(parsedPath.path, parsedPath.stream.value(), parsedPath.className, parsedPath.falsyClassName);
  },

  // ..........................................................
  // ELEMENT SUPPORT
  //

  /**
    Returns the current DOM element for the view.

    @property element
    @type DOMElement
  */
  element: null,

  /**
    Returns a jQuery object for this view's element. If you pass in a selector
    string, this method will return a jQuery object, using the current element
    as its buffer.

    For example, calling `view.$('li')` will return a jQuery object containing
    all of the `li` elements inside the DOM element of this view.

    @method $
    @param {String} [selector] a jQuery-compatible selector string
    @return {jQuery} the jQuery object for the DOM node
  */
<<<<<<< HEAD
  $: function(sel) {
=======
  $(sel) {
>>>>>>> 03003966
    Ember.assert('You cannot access this.$() on a component with `tagName: \'\'` specified.', this.tagName !== '');
    return this.currentState.$(this, sel);
  },

<<<<<<< HEAD
  forEachChildView: function(callback) {
=======
  forEachChildView(callback) {
>>>>>>> 03003966
    var childViews = this._childViews;

    if (!childViews) { return this; }

    var len = childViews.length;
    var view, idx;

    for (idx = 0; idx < len; idx++) {
      view = childViews[idx];
      callback(view);
    }

    return this;
  },

  /**
    Appends the view's element to the specified parent element.

    If the view does not have an HTML representation yet, `createElement()`
    will be called automatically.

    Note that this method just schedules the view to be appended; the DOM
    element will not be appended to the given element until all bindings have
    finished synchronizing.

    This is not typically a function that you will need to call directly when
    building your application. You might consider using `Ember.ContainerView`
    instead. If you do need to use `appendTo`, be sure that the target element
    you are providing is associated with an `Ember.Application` and does not
    have an ancestor element that is associated with an Ember view.

    @method appendTo
    @param {String|DOMElement|jQuery} A selector, element, HTML string, or jQuery object
    @return {Ember.View} receiver
  */
  appendTo(selector) {
    var target = jQuery(selector);

    Ember.assert("You tried to append to (" + selector + ") but that isn't in the DOM", target.length > 0);
    Ember.assert("You cannot append to an existing Ember.View. Consider using Ember.ContainerView instead.", !target.is('.ember-view') && !target.parents().is('.ember-view'));

    this.renderer.appendTo(this, target[0]);

    return this;
  },

  /**
    @private

    Creates a new DOM element, renders the view into it, then returns the
    element.

    By default, the element created and rendered into will be a `BODY` element,
    since this is the default context that views are rendered into when being
    inserted directly into the DOM.

    ```js
    var element = view.renderToElement();
    element.tagName; // => "BODY"
    ```

    You can override the kind of element rendered into and returned by
    specifying an optional tag name as the first argument.

    ```js
    var element = view.renderToElement('table');
    element.tagName; // => "TABLE"
    ```

    This method is useful if you want to render the view into an element that
    is not in the document's body. Instead, a new `body` element, detached from
    the DOM is returned. FastBoot uses this to serialize the rendered view into
    a string for transmission over the network.

    ```js
    app.visit('/').then(function(instance) {
      var element;
      Ember.run(function() {
        element = renderToElement(instance);
      });

      res.send(serialize(element));
    });
    ```

    @method renderToElement
    @param {String} tagName The tag of the element to create and render into. Defaults to "body".
    @return {HTMLBodyElement} element
  */
  renderToElement(tagName) {
    tagName = tagName || 'body';

    var element = this.renderer._dom.createElement(tagName);

    this.renderer.appendTo(this, element);
    return element;
  },

  /**
    Replaces the content of the specified parent element with this view's
    element. If the view does not have an HTML representation yet,
    the element will be generated automatically.

    Note that this method just schedules the view to be appended; the DOM
    element will not be appended to the given element until all bindings have
    finished synchronizing

    @method replaceIn
    @param {String|DOMElement|jQuery} target A selector, element, HTML string, or jQuery object
    @return {Ember.View} received
  */
  replaceIn(selector) {
    var target = jQuery(selector);

    Ember.assert("You tried to replace in (" + selector + ") but that isn't in the DOM", target.length > 0);
    Ember.assert("You cannot replace an existing Ember.View. Consider using Ember.ContainerView instead.", !target.is('.ember-view') && !target.parents().is('.ember-view'));

    this.renderer.replaceIn(this, target[0]);

    return this;
  },

  /**
    Appends the view's element to the document body. If the view does
    not have an HTML representation yet
    the element will be generated automatically.

    If your application uses the `rootElement` property, you must append
    the view within that element. Rendering views outside of the `rootElement`
    is not supported.

    Note that this method just schedules the view to be appended; the DOM
    element will not be appended to the document body until all bindings have
    finished synchronizing.

    @method append
    @return {Ember.View} receiver
  */
  append() {
    return this.appendTo(document.body);
  },

  /**
    Removes the view's element from the element to which it is attached.

    @method remove
    @return {Ember.View} receiver
  */
  remove() {
    // What we should really do here is wait until the end of the run loop
    // to determine if the element has been re-appended to a different
    // element.
    // In the interim, we will just re-render if that happens. It is more
    // important than elements get garbage collected.
    if (!this.removedFromDOM) { this.destroyElement(); }
  },

  /**
    The HTML `id` of the view's element in the DOM. You can provide this
    value yourself but it must be unique (just as in HTML):

    ```handlebars
      {{my-component elementId="a-really-cool-id"}}
    ```

    If not manually set a default value will be provided by the framework.

    Once rendered an element's `elementId` is considered immutable and you
    should never change it.

    @property elementId
    @type String
  */
  elementId: null,

  /**
    Attempts to discover the element in the parent element. The default
    implementation looks for an element with an ID of `elementId` (or the
    view's guid if `elementId` is null). You can override this method to
    provide your own form of lookup. For example, if you want to discover your
    element using a CSS class name instead of an ID.

    @method findElementInParentElement
    @param {DOMElement} parentElement The parent's DOM element
    @return {DOMElement} The discovered element
  */
  findElementInParentElement(parentElem) {
    var id = "#" + this.elementId;
    return jQuery(id)[0] || jQuery(id, parentElem)[0];
  },

  /**
    Creates a DOM representation of the view and all of its child views by
    recursively calling the `render()` method. Once the element is created,
    it sets the `element` property of the view to the rendered element.

    After the element has been inserted into the DOM, `didInsertElement` will
    be called on this view and all of its child views.

    @method createElement
    @return {Ember.View} receiver
  */
  createElement() {
    if (this.element) { return this; }

    this._didCreateElementWithoutMorph = true;
    this.renderer.renderTree(this);

    return this;
  },

  /**
    Called when a view is going to insert an element into the DOM.

    @event willInsertElement
  */
  willInsertElement: K,

  /**
    Called when the element of the view has been inserted into the DOM
    or after the view was re-rendered. Override this function to do any
    set up that requires an element in the document body.

    When a view has children, didInsertElement will be called on the
    child view(s) first, bubbling upwards through the hierarchy.

    @event didInsertElement
  */
  didInsertElement: K,

  /**
    Called when the view is about to rerender, but before anything has
    been torn down. This is a good opportunity to tear down any manual
    observers you have installed based on the DOM state

    @event willClearRender
  */
  willClearRender: K,

  /**
    Destroys any existing element along with the element for any child views
    as well. If the view does not currently have a element, then this method
    will do nothing.

    If you implement `willDestroyElement()` on your view, then this method will
    be invoked on your view before your element is destroyed to give you a
    chance to clean up any event handlers, etc.

    If you write a `willDestroyElement()` handler, you can assume that your
    `didInsertElement()` handler was called earlier for the same element.

    You should not call or override this method yourself, but you may
    want to implement the above callbacks.

    @method destroyElement
    @return {Ember.View} receiver
  */
  destroyElement() {
    return this.currentState.destroyElement(this);
  },

  /**
    Called when the element of the view is going to be destroyed. Override
    this function to do any teardown that requires an element, like removing
    event listeners.

    Please note: any property changes made during this event will have no
    effect on object observers.

    @event willDestroyElement
  */
  willDestroyElement: K,

  /**
    Called when the parentView property has changed.

    @event parentViewDidChange
  */
  parentViewDidChange: K,

<<<<<<< HEAD
  applyAttributesToBuffer: function(buffer) {
=======
  applyAttributesToBuffer(buffer) {
>>>>>>> 03003966
    // Creates observers for all registered class name and attribute bindings,
    // then adds them to the element.

    this._applyClassNameBindings();

    // Pass the render buffer so the method can apply attributes directly.
    // This isn't needed for class name bindings because they use the
    // existing classNames infrastructure.
    this._applyAttributeBindings(buffer);

    buffer.setClasses(this.classNames);
    buffer.id(this.elementId);

    var role = get(this, 'ariaRole');
    if (role) {
      buffer.attr('role', role);
    }

    if (get(this, 'isVisible') === false) {
      buffer.style('display', 'none');
    }
  },

  // ..........................................................
  // STANDARD RENDER PROPERTIES
  //

  /**
    Tag name for the view's outer element. The tag name is only used when an
    element is first created. If you change the `tagName` for an element, you
    must destroy and recreate the view element.

    By default, the render buffer will use a `<div>` tag for views.

    @property tagName
    @type String
    @default null
  */

  // We leave this null by default so we can tell the difference between
  // the default case and a user-specified tag.
  tagName: null,

  /**
    The WAI-ARIA role of the control represented by this view. For example, a
    button may have a role of type 'button', or a pane may have a role of
    type 'alertdialog'. This property is used by assistive software to help
    visually challenged users navigate rich web applications.

    The full list of valid WAI-ARIA roles is available at:
    [http://www.w3.org/TR/wai-aria/roles#roles_categorization](http://www.w3.org/TR/wai-aria/roles#roles_categorization)

    @property ariaRole
    @type String
    @default null
  */
  ariaRole: null,

  // .......................................................
  // CORE DISPLAY METHODS
  //

  /**
    Setup a view, but do not finish waking it up.

    * configure `childViews`
    * register the view with the global views hash, which is used for event
      dispatch

    @method init
    @private
  */
  init() {
    if (!this.isVirtual && !this.elementId) {
      this.elementId = guidFor(this);
    }

<<<<<<< HEAD
    this._super.apply(this, arguments);
=======
    this._super(...arguments);

    if (!this._viewRegistry) {
      this._viewRegistry = View.views;
    }
>>>>>>> 03003966
  },

  __defineNonEnumerable(property) {
    this[property.name] = property.descriptor.value;
  },

  appendAttr(node) {
    return this.currentState.appendAttr(this, node);
  },

  /**
    Removes the view from its `parentView`, if one is found. Otherwise
    does nothing.

    @method removeFromParent
    @return {Ember.View} receiver
  */
  removeFromParent() {
    var parent = this._parentView;

    // Remove DOM element from parent
    this.remove();

    if (parent) { parent.removeChild(this); }
    return this;
  },

  /**
    You must call `destroy` on a view to destroy the view (and all of its
    child views). This will remove the view from any parent node, then make
    sure that the DOM element managed by the view can be released by the
    memory manager.

    @method destroy
  */
  destroy() {
    // get parentView before calling super because it'll be destroyed
    var nonVirtualParentView = get(this, 'parentView');
    var viewName = this.viewName;

    if (!this._super(...arguments)) { return; }

    // remove from non-virtual parent view if viewName was specified
    if (viewName && nonVirtualParentView) {
      nonVirtualParentView.set(viewName, null);
    }

    return this;
  },

  // .......................................................
  // EVENT HANDLING
  //

<<<<<<< HEAD
=======
  /**
    Handle events from `Ember.EventDispatcher`

    @method handleEvent
    @param eventName {String}
    @param evt {Event}
    @private
  */
  handleEvent(eventName, evt) {
    return this.currentState.handleEvent(this, eventName, evt);
  },

  /**
    Registers the view in the view registry, keyed on the view's `elementId`.
    This is used by the EventDispatcher to locate the view in response to
    events.

    This method should only be called once the view has been inserted into the
    DOM.

    @method _register
    @private
  */
  _register() {
    Ember.assert("Attempted to register a view with an id already in use: "+this.elementId, !this._viewRegistry[this.elementId]);
    this._viewRegistry[this.elementId] = this;
  },

>>>>>>> 03003966
  /**
    Removes the view from the view registry. This should be called when the
    view is removed from DOM.

    @method _unregister
    @private
  */
  _unregister() {
    delete this._viewRegistry[this.elementId];
  },

  registerObserver(root, path, target, observer) {
    if (!observer && 'function' === typeof target) {
      observer = target;
      target = null;
    }

    if (!root || typeof root !== 'object') {
      return;
    }

    var scheduledObserver = this._wrapAsScheduled(observer);

    addObserver(root, path, target, scheduledObserver);

    this.one('willClearRender', function() {
      removeObserver(root, path, target, scheduledObserver);
    });
  },

  _wrapAsScheduled(fn) {
    var view = this;
    var stateCheckedFn = function() {
      view.currentState.invokeObserver(this, fn);
    };
    var scheduledFn = function() {
      run.scheduleOnce('render', this, stateCheckedFn);
    };
    return scheduledFn;
  }
});
// jscs:enable validateIndentation

deprecateProperty(View.prototype, 'state', '_state');
deprecateProperty(View.prototype, 'states', '_states');

/*
  Describe how the specified actions should behave in the various
  states that a view can exist in. Possible states:

  * preRender: when a view is first instantiated, and after its
    element was destroyed, it is in the preRender state
  * inBuffer: once a view has been rendered, but before it has
    been inserted into the DOM, it is in the inBuffer state
  * hasElement: the DOM representation of the view is created,
    and is ready to be inserted
  * inDOM: once a view has been inserted into the DOM it is in
    the inDOM state. A view spends the vast majority of its
    existence in this state.
  * destroyed: once a view has been destroyed (using the destroy
    method), it is in this state. No further actions can be invoked
    on a destroyed view.
*/

// in the destroyed state, everything is illegal

// before rendering has begun, all legal manipulations are noops.

// inside the buffer, legal manipulations are done on the buffer

// once the view has been inserted into the DOM, legal manipulations
// are done on the DOM element.

var mutation = EmberObject.extend(Evented).create();
// TODO MOVE TO RENDERER HOOKS
View.addMutationListener = function(callback) {
  mutation.on('change', callback);
};

View.removeMutationListener = function(callback) {
  mutation.off('change', callback);
};

View.notifyMutationListeners = function() {
  mutation.trigger('change');
};

/**
  Global views hash

  @property views
  @static
  @type Hash
*/
View.views = {};

// If someone overrides the child views computed property when
// defining their class, we want to be able to process the user's
// supplied childViews and then restore the original computed property
// at view initialization time. This happens in Ember.ContainerView's init
// method.
View.childViewsProperty = childViewsProperty;

export default View;

export { ViewKeywordSupport, ViewStreamSupport, ViewContextSupport, ViewChildViewsSupport, ViewStateSupport, TemplateRenderingSupport, ClassNamesSupport, AttributeBindingsSupport };<|MERGE_RESOLUTION|>--- conflicted
+++ resolved
@@ -30,14 +30,10 @@
 import ViewStreamSupport from "ember-views/mixins/view_stream_support";
 import ViewKeywordSupport from "ember-views/mixins/view_keyword_support";
 import ViewContextSupport from "ember-views/mixins/view_context_support";
-<<<<<<< HEAD
-import { default as ViewChildViewsSupport, childViewsProperty } from "ember-views/mixins/view_child_views_support";
-=======
 import ViewChildViewsSupport from "ember-views/mixins/view_child_views_support";
 import {
   childViewsProperty
 } from "ember-views/mixins/view_child_views_support";
->>>>>>> 03003966
 import ViewStateSupport from "ember-views/mixins/view_state_support";
 import TemplateRenderingSupport from "ember-views/mixins/template_rendering_support";
 import ClassNamesSupport from "ember-views/mixins/class_names_support";
@@ -671,10 +667,7 @@
   @namespace Ember
   @extends Ember.CoreView
 */
-<<<<<<< HEAD
-=======
 // jscs:disable validateIndentation
->>>>>>> 03003966
 var View = CoreView.extend(
   ViewStreamSupport,
   ViewKeywordSupport,
@@ -951,20 +944,12 @@
     @param {String} [selector] a jQuery-compatible selector string
     @return {jQuery} the jQuery object for the DOM node
   */
-<<<<<<< HEAD
-  $: function(sel) {
-=======
   $(sel) {
->>>>>>> 03003966
     Ember.assert('You cannot access this.$() on a component with `tagName: \'\'` specified.', this.tagName !== '');
     return this.currentState.$(this, sel);
   },
 
-<<<<<<< HEAD
-  forEachChildView: function(callback) {
-=======
   forEachChildView(callback) {
->>>>>>> 03003966
     var childViews = this._childViews;
 
     if (!childViews) { return this; }
@@ -1245,11 +1230,7 @@
   */
   parentViewDidChange: K,
 
-<<<<<<< HEAD
-  applyAttributesToBuffer: function(buffer) {
-=======
   applyAttributesToBuffer(buffer) {
->>>>>>> 03003966
     // Creates observers for all registered class name and attribute bindings,
     // then adds them to the element.
 
@@ -1327,15 +1308,11 @@
       this.elementId = guidFor(this);
     }
 
-<<<<<<< HEAD
-    this._super.apply(this, arguments);
-=======
     this._super(...arguments);
 
     if (!this._viewRegistry) {
       this._viewRegistry = View.views;
     }
->>>>>>> 03003966
   },
 
   __defineNonEnumerable(property) {
@@ -1390,8 +1367,6 @@
   // EVENT HANDLING
   //
 
-<<<<<<< HEAD
-=======
   /**
     Handle events from `Ember.EventDispatcher`
 
@@ -1420,7 +1395,6 @@
     this._viewRegistry[this.elementId] = this;
   },
 
->>>>>>> 03003966
   /**
     Removes the view from the view registry. This should be called when the
     view is removed from DOM.
