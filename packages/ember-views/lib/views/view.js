// Ember.assert, Ember.deprecate, Ember.warn, Ember.TEMPLATES,
// jQuery, Ember.lookup,
// Ember.ContainerView circular dependency
// Ember.ENV
import Ember from 'ember-metal/core';
import create from 'ember-metal/platform/create';

import Evented from "ember-runtime/mixins/evented";
import EmberObject from "ember-runtime/system/object";
import EmberError from "ember-metal/error";
import { get } from "ember-metal/property_get";
import { set } from "ember-metal/property_set";
import setProperties from "ember-metal/set_properties";
import run from "ember-metal/run_loop";
import { addObserver, removeObserver } from "ember-metal/observer";
import { defineProperty } from "ember-metal/properties";
import {
  guidFor,
  typeOf
} from "ember-metal/utils";
import { computed } from "ember-metal/computed";
<<<<<<< HEAD
import { observer } from "ember-metal/mixin";
=======
import {
  Mixin,
  observer,
  beforeObserver
} from "ember-metal/mixin";
>>>>>>> c68812cf
import KeyStream from "ember-views/streams/key_stream";
import StreamBinding from "ember-metal/streams/stream_binding";
import ContextStream from "ember-views/streams/context_stream";
import { read } from "ember-metal/streams/utils";

<<<<<<< HEAD
import { typeOf } from "ember-metal/utils";
import isNone from 'ember-metal/is_none';
import { Mixin } from 'ember-metal/mixin';
=======
import AttrNode from "ember-views/attr_nodes/attr_node";

import { typeOf } from "ember-metal/utils";
>>>>>>> c68812cf
import { deprecateProperty } from "ember-metal/deprecate_property";
import { A as emberA } from "ember-runtime/system/native_array";

import {
  streamifyClassNameBinding
} from "ember-views/streams/class_name_binding";

// ES6TODO: functions on EnumerableUtils should get their own export
import {
  forEach,
  addObject,
  removeObject
} from "ember-metal/enumerable_utils";

import {
  propertyWillChange,
  propertyDidChange
} from "ember-metal/property_events";

import jQuery from "ember-views/system/jquery";
import "ember-views/system/ext";  // for the side effect of extending Ember.run.queues

import CoreView from "ember-views/views/core_view";
import {
  subscribe,
  read,
  isStream
} from "ember-metal/streams/utils";
<<<<<<< HEAD
import sanitizeAttributeValue from "ember-views/system/sanitize_attribute_value";
import { normalizeProperty } from "morph/dom-helper/prop";
=======

import { canSetNameOnInputs } from "ember-views/system/platform";
>>>>>>> c68812cf

function K() { return this; }

// Circular dep
var _renderView;
function renderView(view, buffer, template) {
  if (_renderView === undefined) {
    _renderView = require('ember-htmlbars/system/render-view')['default'];
  }
  _renderView(view, buffer, template);
}

/**
@module ember
@submodule ember-views
*/
var childViewsProperty = computed(function() {
  var childViews = this._childViews;
  var ret = emberA();

  forEach(childViews, function(view) {
    var currentChildViews;
    if (view.isVirtual) {
      if (currentChildViews = get(view, 'childViews')) {
        ret.pushObjects(currentChildViews);
      }
    } else {
      ret.push(view);
    }
  });

  ret.replace = function (idx, removedCount, addedViews) {
    throw new EmberError("childViews is immutable");
  };

  return ret;
});

Ember.warn("The VIEW_PRESERVES_CONTEXT flag has been removed and the functionality can no longer be disabled.", Ember.ENV.VIEW_PRESERVES_CONTEXT !== false);

/**
  Global hash of shared templates. This will automatically be populated
  by the build tools so that you can store your Handlebars templates in
  separate files that get loaded into JavaScript at buildtime.

  @property TEMPLATES
  @for Ember
  @type Hash
*/
Ember.TEMPLATES = {};

var EMPTY_ARRAY = [];

var ViewStreamSupport = Mixin.create({
  init: function() {
    this._baseContext = undefined;
    this._contextStream = undefined;
    this._streamBindings = undefined;
    this._super.apply(this, arguments);
  },

  getStream: function(path) {
    var stream = this._getContextStream().get(path);

    stream._label = path;

    return stream;
  },

  _willDestroyElement: function() {
    if (this._streamBindings) {
      this._destroyStreamBindings();
    }
    if (this._contextStream) {
      this._destroyContextStream();
    }
  },

  _getBindingForStream: function(pathOrStream) {
    if (this._streamBindings === undefined) {
      this._streamBindings = create(null);
    }

    var path = pathOrStream;
    if (isStream(pathOrStream)) {
      path = pathOrStream._label;

      if (!path) {
        // if no _label is present on the provided stream
        // it is likely a subexpr and cannot be set (so it
        // does not need a StreamBinding)
        return pathOrStream;
      }
    }

    if (this._streamBindings[path] !== undefined) {
      return this._streamBindings[path];
    } else {
      var stream = this._getContextStream().get(path);
      var streamBinding = new StreamBinding(stream);

      streamBinding._label = path;

      return this._streamBindings[path] = streamBinding;
    }
  },

  _destroyStreamBindings: function() {
    var streamBindings = this._streamBindings;
    for (var path in streamBindings) {
      streamBindings[path].destroy();
    }
    this._streamBindings = undefined;
  },

  _getContextStream: function() {
    if (this._contextStream === undefined) {
      this._baseContext = new KeyStream(this, 'context');
      this._contextStream = new ContextStream(this);
    }

    return this._contextStream;
  },

  _destroyContextStream: function() {
    this._baseContext.destroy();
    this._baseContext = undefined;
    this._contextStream.destroy();
    this._contextStream = undefined;
  },

  _unsubscribeFromStreamBindings: function() {
    for (var key in this._streamBindingSubscriptions) {
      var streamBinding = this[key + 'Binding'];
      var callback = this._streamBindingSubscriptions[key];
      streamBinding.unsubscribe(callback);
    }
  }
});

var ViewKeywordSupport = Mixin.create({
  init: function() {
    this._super.apply(this, arguments);

    if (!this._keywords) {
      this._keywords = create(null);
    }
    this._keywords._view = this;
    this._keywords.view = undefined;
    this._keywords.controller = new KeyStream(this, 'controller');
    this._setupKeywords();
  },

  _setupKeywords: function() {
    var keywords = this._keywords;
    var contextView = this._contextView || this._parentView;

    if (contextView) {
      var parentKeywords = contextView._keywords;

      keywords.view = this.isVirtual ? parentKeywords.view : this;

      for (var name in parentKeywords) {
        if (keywords[name]) {
          continue;
        }

        keywords[name] = parentKeywords[name];
      }
    } else {
      keywords.view = this.isVirtual ? null : this;
    }
  }
});

var ViewContextSupport = Mixin.create({
  /**
    The object from which templates should access properties.

    This object will be passed to the template function each time the render
    method is called, but it is up to the individual function to decide what
    to do with it.

    By default, this will be the view's controller.

    @property context
    @type Object
  */
  context: computed(function(key, value) {
    if (arguments.length === 2) {
      set(this, '_context', value);
      return value;
    } else {
      return get(this, '_context');
    }
  }).volatile(),

  /**
    Private copy of the view's template context. This can be set directly
    by Handlebars without triggering the observer that causes the view
    to be re-rendered.

    The context of a view is looked up as follows:

    1. Supplied context (usually by Handlebars)
    2. Specified controller
    3. `parentView`'s context (for a child of a ContainerView)

    The code in Handlebars that overrides the `_context` property first
    checks to see whether the view has a specified controller. This is
    something of a hack and should be revisited.

    @property _context
    @private
  */
  _context: computed(function(key, value) {
    if (arguments.length === 2) {
      return value;
    }

    var parentView, controller;

    if (controller = get(this, 'controller')) {
      return controller;
    }

    parentView = this._parentView;
    if (parentView) {
      return get(parentView, '_context');
    }

    return null;
  }),

  _controller: null,

  /**
    The controller managing this view. If this property is set, it will be
    made available for use by the template.

    @property controller
    @type Object
  */
  controller: computed(function(key, value) {
    if (arguments.length === 2) {
      this._controller = value;
      return value;
    }

    if (this._controller) {
      return this._controller;
    }

    var parentView = this._parentView;
    return parentView ? get(parentView, 'controller') : null;
  })
});

var ViewChildViewsSupport = Mixin.create({
  /**
    Array of child views. You should never edit this array directly.
    Instead, use `appendChild` and `removeFromParent`.

    @property childViews
    @type Array
    @default []
    @private
  */
  childViews: childViewsProperty,

  _childViews: EMPTY_ARRAY,

  init: function() {
    // setup child views. be sure to clone the child views array first
    this._childViews = this._childViews.slice();

    this._super.apply(this, arguments);
  },

  appendChild: function(view, options) {
    return this.currentState.appendChild(this, view, options);
  },

  /**
    Removes the child view from the parent view.

    @method removeChild
    @param {Ember.View} view
    @return {Ember.View} receiver
  */
  removeChild: function(view) {
    // If we're destroying, the entire subtree will be
    // freed, and the DOM will be handled separately,
    // so no need to mess with childViews.
    if (this.isDestroying) { return; }

    // update parent node
    set(view, '_parentView', null);

    // remove view from childViews array.
    var childViews = this._childViews;

    removeObject(childViews, view);

    this.propertyDidChange('childViews'); // HUH?! what happened to will change?

    return this;
  },

  /**
    Instantiates a view to be added to the childViews array during view
    initialization. You generally will not call this method directly unless
    you are overriding `createChildViews()`. Note that this method will
    automatically configure the correct settings on the new view instance to
    act as a child of the parent.

    @method createChildView
    @param {Class|String} viewClass
    @param {Hash} [attrs] Attributes to add
    @return {Ember.View} new instance
  */
  createChildView: function(maybeViewClass, _attrs) {
    if (!maybeViewClass) {
      throw new TypeError("createChildViews first argument must exist");
    }

    if (maybeViewClass.isView && maybeViewClass._parentView === this && maybeViewClass.container === this.container) {
      return maybeViewClass;
    }

    var attrs = _attrs || {};
    var view;
    attrs._parentView = this;
    attrs.renderer = this.renderer;

    if (maybeViewClass.isViewClass) {
      attrs.container = this.container;

      view = maybeViewClass.create(attrs);

      // don't set the property on a virtual view, as they are invisible to
      // consumers of the view API
      if (view.viewName) {
        set(get(this, 'concreteView'), view.viewName, view);
      }
    } else if ('string' === typeof maybeViewClass) {
      var fullName = 'view:' + maybeViewClass;
      var ViewKlass = this.container.lookupFactory(fullName);

      Ember.assert("Could not find view: '" + fullName + "'", !!ViewKlass);

      view = ViewKlass.create(attrs);
    } else {
      view = maybeViewClass;
      Ember.assert('You must pass instance or subclass of View', view.isView);

      attrs.container = this.container;
      setProperties(view, attrs);
    }

    return view;
  }
});

var ViewStateSupport = Mixin.create({
  transitionTo: function(state, children) {
    Ember.deprecate("Ember.View#transitionTo has been deprecated, it is for internal use only");
    this._transitionTo(state, children);
  },

  _transitionTo: function(state, children) {
    var priorState = this.currentState;
    var currentState = this.currentState = this._states[state];
    this._state = state;

    if (priorState && priorState.exit) { priorState.exit(this); }
    if (currentState.enter) { currentState.enter(this); }
  }
});

var TemplateRenderingSupport = Mixin.create({
  /**
    Called on your view when it should push strings of HTML into a
    `Ember.RenderBuffer`. Most users will want to override the `template`
    or `templateName` properties instead of this method.

    By default, `Ember.View` will look for a function in the `template`
    property and invoke it with the value of `context`. The value of
    `context` will be the view's controller unless you override it.

    @method render
    @param {Ember.RenderBuffer} buffer The render buffer
  */
  render: function(buffer) {
    // If this view has a layout, it is the responsibility of the
    // the layout to render the view's template. Otherwise, render the template
    // directly.
    var template = get(this, 'layout') || get(this, 'template');
    renderView(this, buffer, template);
  }
});

/**
  `Ember.View` is the class in Ember responsible for encapsulating templates of
  HTML content, combining templates with data to render as sections of a page's
  DOM, and registering and responding to user-initiated events.

  ## HTML Tag

  The default HTML tag name used for a view's DOM representation is `div`. This
  can be customized by setting the `tagName` property. The following view
  class:

  ```javascript
  ParagraphView = Ember.View.extend({
    tagName: 'em'
  });
  ```

  Would result in instances with the following HTML:

  ```html
  <em id="ember1" class="ember-view"></em>
  ```

  ## HTML `class` Attribute

  The HTML `class` attribute of a view's tag can be set by providing a
  `classNames` property that is set to an array of strings:

  ```javascript
  MyView = Ember.View.extend({
    classNames: ['my-class', 'my-other-class']
  });
  ```

  Will result in view instances with an HTML representation of:

  ```html
  <div id="ember1" class="ember-view my-class my-other-class"></div>
  ```

  `class` attribute values can also be set by providing a `classNameBindings`
  property set to an array of properties names for the view. The return value
  of these properties will be added as part of the value for the view's `class`
  attribute. These properties can be computed properties:

  ```javascript
  MyView = Ember.View.extend({
    classNameBindings: ['propertyA', 'propertyB'],
    propertyA: 'from-a',
    propertyB: function() {
      if (someLogic) { return 'from-b'; }
    }.property()
  });
  ```

  Will result in view instances with an HTML representation of:

  ```html
  <div id="ember1" class="ember-view from-a from-b"></div>
  ```

  If the value of a class name binding returns a boolean the property name
  itself will be used as the class name if the property is true. The class name
  will not be added if the value is `false` or `undefined`.

  ```javascript
  MyView = Ember.View.extend({
    classNameBindings: ['hovered'],
    hovered: true
  });
  ```

  Will result in view instances with an HTML representation of:

  ```html
  <div id="ember1" class="ember-view hovered"></div>
  ```

  When using boolean class name bindings you can supply a string value other
  than the property name for use as the `class` HTML attribute by appending the
  preferred value after a ":" character when defining the binding:

  ```javascript
  MyView = Ember.View.extend({
    classNameBindings: ['awesome:so-very-cool'],
    awesome: true
  });
  ```

  Will result in view instances with an HTML representation of:

  ```html
  <div id="ember1" class="ember-view so-very-cool"></div>
  ```

  Boolean value class name bindings whose property names are in a
  camelCase-style format will be converted to a dasherized format:

  ```javascript
  MyView = Ember.View.extend({
    classNameBindings: ['isUrgent'],
    isUrgent: true
  });
  ```

  Will result in view instances with an HTML representation of:

  ```html
  <div id="ember1" class="ember-view is-urgent"></div>
  ```

  Class name bindings can also refer to object values that are found by
  traversing a path relative to the view itself:

  ```javascript
  MyView = Ember.View.extend({
    classNameBindings: ['messages.empty']
    messages: Ember.Object.create({
      empty: true
    })
  });
  ```

  Will result in view instances with an HTML representation of:

  ```html
  <div id="ember1" class="ember-view empty"></div>
  ```

  If you want to add a class name for a property which evaluates to true and
  and a different class name if it evaluates to false, you can pass a binding
  like this:

  ```javascript
  // Applies 'enabled' class when isEnabled is true and 'disabled' when isEnabled is false
  Ember.View.extend({
    classNameBindings: ['isEnabled:enabled:disabled']
    isEnabled: true
  });
  ```

  Will result in view instances with an HTML representation of:

  ```html
  <div id="ember1" class="ember-view enabled"></div>
  ```

  When isEnabled is `false`, the resulting HTML representation looks like
  this:

  ```html
  <div id="ember1" class="ember-view disabled"></div>
  ```

  This syntax offers the convenience to add a class if a property is `false`:

  ```javascript
  // Applies no class when isEnabled is true and class 'disabled' when isEnabled is false
  Ember.View.extend({
    classNameBindings: ['isEnabled::disabled']
    isEnabled: true
  });
  ```

  Will result in view instances with an HTML representation of:

  ```html
  <div id="ember1" class="ember-view"></div>
  ```

  When the `isEnabled` property on the view is set to `false`, it will result
  in view instances with an HTML representation of:

  ```html
  <div id="ember1" class="ember-view disabled"></div>
  ```

  Updates to the the value of a class name binding will result in automatic
  update of the  HTML `class` attribute in the view's rendered HTML
  representation. If the value becomes `false` or `undefined` the class name
  will be removed.

  Both `classNames` and `classNameBindings` are concatenated properties. See
  [Ember.Object](/api/classes/Ember.Object.html) documentation for more
  information about concatenated properties.

  ## HTML Attributes

  The HTML attribute section of a view's tag can be set by providing an
  `attributeBindings` property set to an array of property names on the view.
  The return value of these properties will be used as the value of the view's
  HTML associated attribute:

  ```javascript
  AnchorView = Ember.View.extend({
    tagName: 'a',
    attributeBindings: ['href'],
    href: 'http://google.com'
  });
  ```

  Will result in view instances with an HTML representation of:

  ```html
  <a id="ember1" class="ember-view" href="http://google.com"></a>
  ```

  One property can be mapped on to another by placing a ":" between
  the source property and the destination property:

  ```javascript
  AnchorView = Ember.View.extend({
    tagName: 'a',
    attributeBindings: ['url:href'],
    url: 'http://google.com'
  });
  ```

  Will result in view instances with an HTML representation of:

  ```html
  <a id="ember1" class="ember-view" href="http://google.com"></a>
  ```

  If the return value of an `attributeBindings` monitored property is a boolean
  the property will follow HTML's pattern of repeating the attribute's name as
  its value:

  ```javascript
  MyTextInput = Ember.View.extend({
    tagName: 'input',
    attributeBindings: ['disabled'],
    disabled: true
  });
  ```

  Will result in view instances with an HTML representation of:

  ```html
  <input id="ember1" class="ember-view" disabled="disabled" />
  ```

  `attributeBindings` can refer to computed properties:

  ```javascript
  MyTextInput = Ember.View.extend({
    tagName: 'input',
    attributeBindings: ['disabled'],
    disabled: function() {
      if (someLogic) {
        return true;
      } else {
        return false;
      }
    }.property()
  });
  ```

  Updates to the the property of an attribute binding will result in automatic
  update of the  HTML attribute in the view's rendered HTML representation.

  `attributeBindings` is a concatenated property. See [Ember.Object](/api/classes/Ember.Object.html)
  documentation for more information about concatenated properties.

  ## Templates

  The HTML contents of a view's rendered representation are determined by its
  template. Templates can be any function that accepts an optional context
  parameter and returns a string of HTML that will be inserted within the
  view's tag. Most typically in Ember this function will be a compiled
  `Ember.Handlebars` template.

  ```javascript
  AView = Ember.View.extend({
    template: Ember.Handlebars.compile('I am the template')
  });
  ```

  Will result in view instances with an HTML representation of:

  ```html
  <div id="ember1" class="ember-view">I am the template</div>
  ```

  Within an Ember application is more common to define a Handlebars templates as
  part of a page:

  ```html
  <script type='text/x-handlebars' data-template-name='some-template'>
    Hello
  </script>
  ```

  And associate it by name using a view's `templateName` property:

  ```javascript
  AView = Ember.View.extend({
    templateName: 'some-template'
  });
  ```

  If you have nested resources, your Handlebars template will look like this:

  ```html
  <script type='text/x-handlebars' data-template-name='posts/new'>
    <h1>New Post</h1>
  </script>
  ```

  And `templateName` property:

  ```javascript
  AView = Ember.View.extend({
    templateName: 'posts/new'
  });
  ```

  Using a value for `templateName` that does not have a Handlebars template
  with a matching `data-template-name` attribute will throw an error.

  For views classes that may have a template later defined (e.g. as the block
  portion of a `{{view}}` Handlebars helper call in another template or in
  a subclass), you can provide a `defaultTemplate` property set to compiled
  template function. If a template is not later provided for the view instance
  the `defaultTemplate` value will be used:

  ```javascript
  AView = Ember.View.extend({
    defaultTemplate: Ember.Handlebars.compile('I was the default'),
    template: null,
    templateName: null
  });
  ```

  Will result in instances with an HTML representation of:

  ```html
  <div id="ember1" class="ember-view">I was the default</div>
  ```

  If a `template` or `templateName` is provided it will take precedence over
  `defaultTemplate`:

  ```javascript
  AView = Ember.View.extend({
    defaultTemplate: Ember.Handlebars.compile('I was the default')
  });

  aView = AView.create({
    template: Ember.Handlebars.compile('I was the template, not default')
  });
  ```

  Will result in the following HTML representation when rendered:

  ```html
  <div id="ember1" class="ember-view">I was the template, not default</div>
  ```

  ## View Context

  The default context of the compiled template is the view's controller:

  ```javascript
  AView = Ember.View.extend({
    template: Ember.Handlebars.compile('Hello {{excitedGreeting}}')
  });

  aController = Ember.Object.create({
    firstName: 'Barry',
    excitedGreeting: function() {
      return this.get("content.firstName") + "!!!"
    }.property()
  });

  aView = AView.create({
    controller: aController
  });
  ```

  Will result in an HTML representation of:

  ```html
  <div id="ember1" class="ember-view">Hello Barry!!!</div>
  ```

  A context can also be explicitly supplied through the view's `context`
  property. If the view has neither `context` nor `controller` properties, the
  `parentView`'s context will be used.

  ## Layouts

  Views can have a secondary template that wraps their main template. Like
  primary templates, layouts can be any function that  accepts an optional
  context parameter and returns a string of HTML that will be inserted inside
  view's tag. Views whose HTML element is self closing (e.g. `<input />`)
  cannot have a layout and this property will be ignored.

  Most typically in Ember a layout will be a compiled `Ember.Handlebars`
  template.

  A view's layout can be set directly with the `layout` property or reference
  an existing Handlebars template by name with the `layoutName` property.

  A template used as a layout must contain a single use of the Handlebars
  `{{yield}}` helper. The HTML contents of a view's rendered `template` will be
  inserted at this location:

  ```javascript
  AViewWithLayout = Ember.View.extend({
    layout: Ember.Handlebars.compile("<div class='my-decorative-class'>{{yield}}</div>"),
    template: Ember.Handlebars.compile("I got wrapped")
  });
  ```

  Will result in view instances with an HTML representation of:

  ```html
  <div id="ember1" class="ember-view">
    <div class="my-decorative-class">
      I got wrapped
    </div>
  </div>
  ```

  See [Ember.Handlebars.helpers.yield](/api/classes/Ember.Handlebars.helpers.html#method_yield)
  for more information.

  ## Responding to Browser Events

  Views can respond to user-initiated events in one of three ways: method
  implementation, through an event manager, and through `{{action}}` helper use
  in their template or layout.

  ### Method Implementation

  Views can respond to user-initiated events by implementing a method that
  matches the event name. A `jQuery.Event` object will be passed as the
  argument to this method.

  ```javascript
  AView = Ember.View.extend({
    click: function(event) {
      // will be called when when an instance's
      // rendered element is clicked
    }
  });
  ```

  ### Event Managers

  Views can define an object as their `eventManager` property. This object can
  then implement methods that match the desired event names. Matching events
  that occur on the view's rendered HTML or the rendered HTML of any of its DOM
  descendants will trigger this method. A `jQuery.Event` object will be passed
  as the first argument to the method and an  `Ember.View` object as the
  second. The `Ember.View` will be the view whose rendered HTML was interacted
  with. This may be the view with the `eventManager` property or one of its
  descendant views.

  ```javascript
  AView = Ember.View.extend({
    eventManager: Ember.Object.create({
      doubleClick: function(event, view) {
        // will be called when when an instance's
        // rendered element or any rendering
        // of this view's descendant
        // elements is clicked
      }
    })
  });
  ```

  An event defined for an event manager takes precedence over events of the
  same name handled through methods on the view.

  ```javascript
  AView = Ember.View.extend({
    mouseEnter: function(event) {
      // will never trigger.
    },
    eventManager: Ember.Object.create({
      mouseEnter: function(event, view) {
        // takes precedence over AView#mouseEnter
      }
    })
  });
  ```

  Similarly a view's event manager will take precedence for events of any views
  rendered as a descendant. A method name that matches an event name will not
  be called if the view instance was rendered inside the HTML representation of
  a view that has an `eventManager` property defined that handles events of the
  name. Events not handled by the event manager will still trigger method calls
  on the descendant.

  ```javascript
  var App = Ember.Application.create();
  App.OuterView = Ember.View.extend({
    template: Ember.Handlebars.compile("outer {{#view 'inner'}}inner{{/view}} outer"),
    eventManager: Ember.Object.create({
      mouseEnter: function(event, view) {
        // view might be instance of either
        // OuterView or InnerView depending on
        // where on the page the user interaction occurred
      }
    })
  });

  App.InnerView = Ember.View.extend({
    click: function(event) {
      // will be called if rendered inside
      // an OuterView because OuterView's
      // eventManager doesn't handle click events
    },
    mouseEnter: function(event) {
      // will never be called if rendered inside
      // an OuterView.
    }
  });
  ```

  ### Handlebars `{{action}}` Helper

  See [Handlebars.helpers.action](/api/classes/Ember.Handlebars.helpers.html#method_action).

  ### Event Names

  All of the event handling approaches described above respond to the same set
  of events. The names of the built-in events are listed below. (The hash of
  built-in events exists in `Ember.EventDispatcher`.) Additional, custom events
  can be registered by using `Ember.Application.customEvents`.

  Touch events:

  * `touchStart`
  * `touchMove`
  * `touchEnd`
  * `touchCancel`

  Keyboard events

  * `keyDown`
  * `keyUp`
  * `keyPress`

  Mouse events

  * `mouseDown`
  * `mouseUp`
  * `contextMenu`
  * `click`
  * `doubleClick`
  * `mouseMove`
  * `focusIn`
  * `focusOut`
  * `mouseEnter`
  * `mouseLeave`

  Form events:

  * `submit`
  * `change`
  * `focusIn`
  * `focusOut`
  * `input`

  HTML5 drag and drop events:

  * `dragStart`
  * `drag`
  * `dragEnter`
  * `dragLeave`
  * `dragOver`
  * `dragEnd`
  * `drop`

  ## Handlebars `{{view}}` Helper

  Other `Ember.View` instances can be included as part of a view's template by
  using the `{{view}}` Handlebars helper. See [Ember.Handlebars.helpers.view](/api/classes/Ember.Handlebars.helpers.html#method_view)
  for additional information.

  @class View
  @namespace Ember
  @extends Ember.CoreView
*/
var View = CoreView.extend(ViewStreamSupport, ViewKeywordSupport, ViewContextSupport, ViewChildViewsSupport, ViewStateSupport, TemplateRenderingSupport, {

  concatenatedProperties: ['classNames', 'classNameBindings', 'attributeBindings'],

  /**
    @property isView
    @type Boolean
    @default true
    @static
  */
  isView: true,

  // ..........................................................
  // TEMPLATE SUPPORT
  //

  /**
    The name of the template to lookup if no template is provided.

    By default `Ember.View` will lookup a template with this name in
    `Ember.TEMPLATES` (a shared global object).

    @property templateName
    @type String
    @default null
  */
  templateName: null,

  /**
    The name of the layout to lookup if no layout is provided.

    By default `Ember.View` will lookup a template with this name in
    `Ember.TEMPLATES` (a shared global object).

    @property layoutName
    @type String
    @default null
  */
  layoutName: null,

  /**
    Used to identify this view during debugging

    @property instrumentDisplay
    @type String
  */
  instrumentDisplay: computed(function() {
    if (this.helperName) {
      return '{{' + this.helperName + '}}';
    }
  }),

  /**
    The template used to render the view. This should be a function that
    accepts an optional context parameter and returns a string of HTML that
    will be inserted into the DOM relative to its parent view.

    In general, you should set the `templateName` property instead of setting
    the template yourself.

    @property template
    @type Function
  */
  template: computed('templateName', function(key, value) {
    if (value !== undefined) { return value; }

    var templateName = get(this, 'templateName');
    var template = this.templateForName(templateName, 'template');

    Ember.assert("You specified the templateName " + templateName + " for " + this + ", but it did not exist.", !templateName || !!template);

    return template || get(this, 'defaultTemplate');
  }),

  _controller: null,

  /**
<<<<<<< HEAD
    The controller managing this view. If this property is set, it will be
    made available for use by the template.

    @property controller
    @type Object
  */
  controller: computed(function(key, value) {
    if (arguments.length === 2) {
      this._controller = value;
      return value;
    }

    if (this._controller) {
      return this._controller;
    }

    var parentView = get(this, '_parentView');
    return parentView ? get(parentView, 'controller') : null;
  }),

  /**
=======
>>>>>>> c68812cf
    A view may contain a layout. A layout is a regular template but
    supersedes the `template` property during rendering. It is the
    responsibility of the layout template to retrieve the `template`
    property from the view (or alternatively, call `Handlebars.helpers.yield`,
    `{{yield}}`) to render it in the correct location.

    This is useful for a view that has a shared wrapper, but which delegates
    the rendering of the contents of the wrapper to the `template` property
    on a subclass.

    @property layout
    @type Function
  */
  layout: computed(function(key) {
    var layoutName = get(this, 'layoutName');
    var layout = this.templateForName(layoutName, 'layout');

    Ember.assert("You specified the layoutName " + layoutName + " for " + this + ", but it did not exist.", !layoutName || !!layout);

    return layout || get(this, 'defaultLayout');
  }).property('layoutName'),

  _yield: function(context, options, morph) {
    var template = get(this, 'template');

    if (template) {
      var useHTMLBars = false;
      if (Ember.FEATURES.isEnabled('ember-htmlbars')) {
        useHTMLBars = template.isHTMLBars;
      }

      if (useHTMLBars) {
        return template.render(this, options, morph.contextualElement);
      } else {
        return template(context, options);
      }
    }
  },

  _blockArguments: EMPTY_ARRAY,

  templateForName: function(name, type) {
    if (!name) { return; }
    Ember.assert("templateNames are not allowed to contain periods: "+name, name.indexOf('.') === -1);

    if (!this.container) {
      throw new EmberError('Container was not found when looking up a views template. ' +
                 'This is most likely due to manually instantiating an Ember.View. ' +
                 'See: http://git.io/EKPpnA');
    }

    return this.container.lookup('template:' + name);
  },

  /**
<<<<<<< HEAD
    The object from which templates should access properties.

    This object will be passed to the template function each time the render
    method is called, but it is up to the individual function to decide what
    to do with it.

    By default, this will be the view's controller.

    @property context
    @type Object
  */
  context: computed(function(key, value) {
    if (arguments.length === 2) {
      set(this, '_context', value);
      return value;
    } else {
      return get(this, '_context');
    }
  }).volatile(),

  /**
    Private copy of the view's template context. This can be set directly
    by Handlebars without triggering the observer that causes the view
    to be re-rendered.

    The context of a view is looked up as follows:

    1. Supplied context (usually by Handlebars)
    2. Specified controller
    3. `parentView`'s context (for a child of a ContainerView)

    The code in Handlebars that overrides the `_context` property first
    checks to see whether the view has a specified controller. This is
    something of a hack and should be revisited.

    @property _context
    @private
  */
  _context: computed(function(key, value) {
    if (arguments.length === 2) {
      return value;
    }

    var parentView, controller;

    if (controller = get(this, 'controller')) {
      return controller;
    }

    parentView = this._parentView;
    if (parentView) {
      return get(parentView, '_context');
    }

    return null;
  }),

  /**
=======
>>>>>>> c68812cf
    If a value that affects template rendering changes, the view should be
    re-rendered to reflect the new value.

    @method _contextDidChange
    @private
  */
  _contextDidChange: observer('context', function() {
    this.rerender();
  }),

  /**
    If `false`, the view will appear hidden in DOM.

    @property isVisible
    @type Boolean
    @default null
  */
  isVisible: true,


  // When it's a virtual view, we need to notify the parent that their
  // childViews will change.
  _childViewsWillChange: beforeObserver('childViews', function() {
    if (this.isVirtual) {
      var parentView = get(this, 'parentView');
      if (parentView) { propertyWillChange(parentView, 'childViews'); }
    }
  }),

  // When it's a virtual view, we need to notify the parent that their
  // childViews did change.
  _childViewsDidChange: observer('childViews', function() {
    if (this.isVirtual) {
      var parentView = get(this, 'parentView');
      if (parentView) { propertyDidChange(parentView, 'childViews'); }
    }
  }),

  /**
    Return the nearest ancestor that is an instance of the provided
    class.

    @method nearestInstanceOf
    @param {Class} klass Subclass of Ember.View (or Ember.View itself)
    @return Ember.View
    @deprecated
  */
  nearestInstanceOf: function(klass) {
    Ember.deprecate("nearestInstanceOf is deprecated and will be removed from future releases. Use nearestOfType.");
    var view = get(this, 'parentView');

    while (view) {
      if (view instanceof klass) { return view; }
      view = get(view, 'parentView');
    }
  },

  /**
    Return the nearest ancestor that is an instance of the provided
    class or mixin.

    @method nearestOfType
    @param {Class,Mixin} klass Subclass of Ember.View (or Ember.View itself),
           or an instance of Ember.Mixin.
    @return Ember.View
  */
  nearestOfType: function(klass) {
    var view = get(this, 'parentView');
    var isOfType = klass instanceof Mixin ?
                   function(view) { return klass.detect(view); } :
                   function(view) { return klass.detect(view.constructor); };

    while (view) {
      if (isOfType(view)) { return view; }
      view = get(view, 'parentView');
    }
  },

  /**
    Return the nearest ancestor that has a given property.

    @method nearestWithProperty
    @param {String} property A property name
    @return Ember.View
  */
  nearestWithProperty: function(property) {
    var view = get(this, 'parentView');

    while (view) {
      if (property in view) { return view; }
      view = get(view, 'parentView');
    }
  },

  /**
    Return the nearest ancestor whose parent is an instance of
    `klass`.

    @method nearestChildOf
    @param {Class} klass Subclass of Ember.View (or Ember.View itself)
    @return Ember.View
    @deprecated
  */
  nearestChildOf: function(klass) {
    Ember.deprecate("nearestChildOf has been deprecated.");

    var view = get(this, 'parentView');

    while (view) {
      if (get(view, 'parentView') instanceof klass) { return view; }
      view = get(view, 'parentView');
    }
  },
<<<<<<< HEAD

  /**
    When the parent view changes, recursively invalidate `controller`

    @method _parentViewDidChange
    @private
  */
  _parentViewDidChange: observer('_parentView', function() {
    if (this.isDestroying) { return; }

    this._setupKeywords();
    this.trigger('parentViewDidChange');

    if (get(this, 'parentView.controller') && !get(this, 'controller')) {
      this.notifyPropertyChange('controller');
    }
  }),

  _controllerDidChange: observer('controller', function() {
    if (this.isDestroying) { return; }

    this.rerender();

    this.forEachChildView(function(view) {
      view.propertyDidChange('controller');
    });
  }),

  _setupKeywords: function() {
    var keywords = this._keywords;
    var contextView = this._contextView || this._parentView;

    if (contextView) {
      var parentKeywords = contextView._keywords;

      keywords.view = this.isVirtual ? parentKeywords.view : this;

      for (var name in parentKeywords) {
        if (keywords[name]) continue;
        keywords[name] = parentKeywords[name];
      }
    } else {
      keywords.view = this.isVirtual ? null : this;
    }
  },

  /**
    Called on your view when it should push strings of HTML into a
    `Ember.RenderBuffer`. Most users will want to override the `template`
    or `templateName` properties instead of this method.

    By default, `Ember.View` will look for a function in the `template`
    property and invoke it with the value of `context`. The value of
    `context` will be the view's controller unless you override it.

    @method render
    @param {Ember.RenderBuffer} buffer The render buffer
  */
  render: function(buffer) {
    // If this view has a layout, it is the responsibility of the
    // the layout to render the view's template. Otherwise, render the template
    // directly.
    var template = get(this, 'layout') || get(this, 'template');
=======
>>>>>>> c68812cf

  /**
    When the parent view changes, recursively invalidate `controller`

    @method _parentViewDidChange
    @private
  */
  _parentViewDidChange: observer('_parentView', function() {
    if (this.isDestroying) { return; }

    this._setupKeywords();
    this.trigger('parentViewDidChange');

    if (get(this, 'parentView.controller') && !get(this, 'controller')) {
      this.notifyPropertyChange('controller');
    }
  }),

  _controllerDidChange: observer('controller', function() {
    if (this.isDestroying) { return; }

    this.rerender();

    this.forEachChildView(function(view) {
      view.propertyDidChange('controller');
    });
  }),

  /**
    Renders the view again. This will work regardless of whether the
    view is already in the DOM or not. If the view is in the DOM, the
    rendering process will be deferred to give bindings a chance
    to synchronize.

    If children were added during the rendering process using `appendChild`,
    `rerender` will remove them, because they will be added again
    if needed by the next `render`.

    In general, if the display of your view changes, you should modify
    the DOM element directly instead of manually calling `rerender`, which can
    be slow.

    @method rerender
  */
  rerender: function() {
    return this.currentState.rerender(this);
  },

  /**
    Iterates over the view's `classNameBindings` array, inserts the value
    of the specified property into the `classNames` array, then creates an
    observer to update the view's element if the bound property ever changes
    in the future.

    @method _applyClassNameBindings
    @private
  */
  _applyClassNameBindings: function(classBindings) {
    var classNames = this.classNames;
    var elem, newClass, dasherizedClass;

    // Loop through all of the configured bindings. These will be either
    // property names ('isUrgent') or property paths relative to the view
    // ('content.isUrgent')
    forEach(classBindings, function(binding) {

      var boundBinding;
      if (isStream(binding)) {
        boundBinding = binding;
      } else {
        boundBinding = streamifyClassNameBinding(this, binding, '_view.');
      }

      // Variable in which the old class value is saved. The observer function
      // closes over this variable, so it knows which string to remove when
      // the property changes.
      var oldClass;

      // Set up an observer on the context. If the property changes, toggle the
      // class name.
      var observer = this._wrapAsScheduled(function() {
        // Get the current value of the property
        elem = this.$();
        newClass = read(boundBinding);

        // If we had previously added a class to the element, remove it.
        if (oldClass) {
          elem.removeClass(oldClass);
          // Also remove from classNames so that if the view gets rerendered,
          // the class doesn't get added back to the DOM.
          classNames.removeObject(oldClass);
        }

        // If necessary, add a new class. Make sure we keep track of it so
        // it can be removed in the future.
        if (newClass) {
          elem.addClass(newClass);
          oldClass = newClass;
        } else {
          oldClass = null;
        }
      });

      // Get the class name for the property at its current value
      dasherizedClass = read(boundBinding);

      if (dasherizedClass) {
        // Ensure that it gets into the classNames array
        // so it is displayed when we render.
        addObject(classNames, dasherizedClass);

        // Save a reference to the class name so we can remove it
        // if the observer fires. Remember that this variable has
        // been closed over by the observer.
        oldClass = dasherizedClass;
      }

      subscribe(boundBinding, observer, this);
      // Remove className so when the view is rerendered,
      // the className is added based on binding reevaluation
      this.one('willClearRender', function() {
        if (oldClass) {
          classNames.removeObject(oldClass);
          oldClass = null;
        }
      });

    }, this);
  },

  _unspecifiedAttributeBindings: null,

  /**
    Iterates through the view's attribute bindings, sets up observers for each,
    then applies the current value of the attributes to the passed render buffer.

    @method _applyAttributeBindings
    @param {Ember.RenderBuffer} buffer
    @private
  */
  _applyAttributeBindings: function(buffer, attributeBindings) {
    var unspecifiedAttributeBindings = this._unspecifiedAttributeBindings = this._unspecifiedAttributeBindings || {};

    var binding, split, property, attrName, attrNode, attrValue;
    var i, l;
    for (i=0, l=attributeBindings.length; i<l; i++) {
      binding = attributeBindings[i];
      split = binding.split(':');
      property = split[0];
      attrName = split[1] || property;

      Ember.assert('You cannot use class as an attributeBinding, use classNameBindings instead.', attrName !== 'class');

      if (property in this) {
        attrValue = this.getStream('view.'+property);
        attrNode = new AttrNode(attrName, attrValue);
        this.appendAttr(attrNode);
        if (!canSetNameOnInputs && attrName === 'name') {
          buffer.attr('name', read(attrValue));
        }
      } else {
        unspecifiedAttributeBindings[property] = attrName;
      }
    }

    // Lazily setup setUnknownProperty after attributeBindings are initially applied
    this.setUnknownProperty = this._setUnknownProperty;
  },

<<<<<<< HEAD
  _setupAttributeBindingObservation: function(property, attributeName) {
    var attributeValue, elem;

    // Create an observer to add/remove/change the attribute if the
    // JavaScript property changes.
    var observer = function() {
      elem = this.$();

      attributeValue = get(this, property);

      var normalizedName = normalizeProperty(elem, attributeName.toLowerCase()) || attributeName;
      View.applyAttributeBindings(elem, normalizedName, attributeValue);
    };

    this.registerObserver(this, property, observer);
  },

=======
>>>>>>> c68812cf
  /**
    We're using setUnknownProperty as a hook to setup attributeBinding observers for
    properties that aren't defined on a view at initialization time.

    Note: setUnknownProperty will only be called once for each property.

    @method setUnknownProperty
    @param key
    @param value
    @private
  */
  setUnknownProperty: null, // Gets defined after initialization by _applyAttributeBindings

  _setUnknownProperty: function(key, value) {
    var attrName = this._unspecifiedAttributeBindings && this._unspecifiedAttributeBindings[key];

    defineProperty(this, key);

    if (attrName) {
      var attrValue = this.getStream('view.'+key);
      var attrNode = new AttrNode(attrName, attrValue);
      this.appendAttr(attrNode);
    }
    return set(this, key, value);
  },

  /**
    Given a property name, returns a dasherized version of that
    property name if the property evaluates to a non-falsy value.

    For example, if the view has property `isUrgent` that evaluates to true,
    passing `isUrgent` to this method will return `"is-urgent"`.

    @method _classStringForProperty
    @param property
    @private
  */
  _classStringForProperty: function(parsedPath) {
    return View._classStringForValue(parsedPath.path, parsedPath.stream.value(), parsedPath.className, parsedPath.falsyClassName);
  },

  // ..........................................................
  // ELEMENT SUPPORT
  //

  /**
    Returns the current DOM element for the view.

    @property element
    @type DOMElement
  */
  element: null,

  /**
    Returns a jQuery object for this view's element. If you pass in a selector
    string, this method will return a jQuery object, using the current element
    as its buffer.

    For example, calling `view.$('li')` will return a jQuery object containing
    all of the `li` elements inside the DOM element of this view.

    @method $
    @param {String} [selector] a jQuery-compatible selector string
    @return {jQuery} the jQuery object for the DOM node
  */
  $: function(sel) {
    return this.currentState.$(this, sel);
  },

  mutateChildViews: function(callback) {
    var childViews = this._childViews;
    var idx = childViews.length;
    var view;

    while (--idx >= 0) {
      view = childViews[idx];
      callback(this, view, idx);
    }

    return this;
  },

  forEachChildView: function(callback) {
    var childViews = this._childViews;

    if (!childViews) { return this; }

    var len = childViews.length;
    var view, idx;

    for (idx = 0; idx < len; idx++) {
      view = childViews[idx];
      callback(view);
    }

    return this;
  },

  /**
    Appends the view's element to the specified parent element.

    If the view does not have an HTML representation yet, `createElement()`
    will be called automatically.

    Note that this method just schedules the view to be appended; the DOM
    element will not be appended to the given element until all bindings have
    finished synchronizing.

    This is not typically a function that you will need to call directly when
    building your application. You might consider using `Ember.ContainerView`
    instead. If you do need to use `appendTo`, be sure that the target element
    you are providing is associated with an `Ember.Application` and does not
    have an ancestor element that is associated with an Ember view.

    @method appendTo
    @param {String|DOMElement|jQuery} A selector, element, HTML string, or jQuery object
    @return {Ember.View} receiver
  */
  appendTo: function(selector) {
    var target = jQuery(selector);

    Ember.assert("You tried to append to (" + selector + ") but that isn't in the DOM", target.length > 0);
    Ember.assert("You cannot append to an existing Ember.View. Consider using Ember.ContainerView instead.", !target.is('.ember-view') && !target.parents().is('.ember-view'));

    this.renderer.appendTo(this, target[0]);

    return this;
  },

  /**
    Replaces the content of the specified parent element with this view's
    element. If the view does not have an HTML representation yet,
    the element will be generated automatically.

    Note that this method just schedules the view to be appended; the DOM
    element will not be appended to the given element until all bindings have
    finished synchronizing

    @method replaceIn
    @param {String|DOMElement|jQuery} target A selector, element, HTML string, or jQuery object
    @return {Ember.View} received
  */
  replaceIn: function(selector) {
    var target = jQuery(selector);

    Ember.assert("You tried to replace in (" + selector + ") but that isn't in the DOM", target.length > 0);
    Ember.assert("You cannot replace an existing Ember.View. Consider using Ember.ContainerView instead.", !target.is('.ember-view') && !target.parents().is('.ember-view'));

    this.renderer.replaceIn(this, target[0]);

    return this;
  },

  /**
    Appends the view's element to the document body. If the view does
    not have an HTML representation yet
    the element will be generated automatically.

    If your application uses the `rootElement` property, you must append
    the view within that element. Rendering views outside of the `rootElement`
    is not supported.

    Note that this method just schedules the view to be appended; the DOM
    element will not be appended to the document body until all bindings have
    finished synchronizing.

    @method append
    @return {Ember.View} receiver
  */
  append: function() {
    return this.appendTo(document.body);
  },

  /**
    Removes the view's element from the element to which it is attached.

    @method remove
    @return {Ember.View} receiver
  */
  remove: function() {
    // What we should really do here is wait until the end of the run loop
    // to determine if the element has been re-appended to a different
    // element.
    // In the interim, we will just re-render if that happens. It is more
    // important than elements get garbage collected.
    if (!this.removedFromDOM) { this.destroyElement(); }
  },

  /**
    The HTML `id` of the view's element in the DOM. You can provide this
    value yourself but it must be unique (just as in HTML):

    ```handlebars
      {{my-component elementId="a-really-cool-id"}}
    ```

    If not manually set a default value will be provided by the framework.

    Once rendered an element's `elementId` is considered immutable and you
    should never change it.

    @property elementId
    @type String
  */
  elementId: null,

  /**
    Attempts to discover the element in the parent element. The default
    implementation looks for an element with an ID of `elementId` (or the
    view's guid if `elementId` is null). You can override this method to
    provide your own form of lookup. For example, if you want to discover your
    element using a CSS class name instead of an ID.

    @method findElementInParentElement
    @param {DOMElement} parentElement The parent's DOM element
    @return {DOMElement} The discovered element
  */
  findElementInParentElement: function(parentElem) {
    var id = "#" + this.elementId;
    return jQuery(id)[0] || jQuery(id, parentElem)[0];
  },

  /**
    Creates a DOM representation of the view and all of its child views by
    recursively calling the `render()` method.

    After the element has been inserted into the DOM, `didInsertElement` will
    be called on this view and all of its child views.

    @method createElement
    @return {Ember.View} receiver
  */
  createElement: function() {
    if (this.element) { return this; }

    this._didCreateElementWithoutMorph = true;
    this.renderer.renderTree(this);

    return this;
  },

  /**
    Called when a view is going to insert an element into the DOM.

    @event willInsertElement
  */
  willInsertElement: K,

  /**
    Called when the element of the view has been inserted into the DOM
    or after the view was re-rendered. Override this function to do any
    set up that requires an element in the document body.

    When a view has children, didInsertElement will be called on the
    child view(s) first, bubbling upwards through the hierarchy.

    @event didInsertElement
  */
  didInsertElement: K,

  /**
    Called when the view is about to rerender, but before anything has
    been torn down. This is a good opportunity to tear down any manual
    observers you have installed based on the DOM state

    @event willClearRender
  */
  willClearRender: K,

  /**
    Destroys any existing element along with the element for any child views
    as well. If the view does not currently have a element, then this method
    will do nothing.

    If you implement `willDestroyElement()` on your view, then this method will
    be invoked on your view before your element is destroyed to give you a
    chance to clean up any event handlers, etc.

    If you write a `willDestroyElement()` handler, you can assume that your
    `didInsertElement()` handler was called earlier for the same element.

    You should not call or override this method yourself, but you may
    want to implement the above callbacks.

    @method destroyElement
    @return {Ember.View} receiver
  */
  destroyElement: function() {
    return this.currentState.destroyElement(this);
  },

  /**
    Called when the element of the view is going to be destroyed. Override
    this function to do any teardown that requires an element, like removing
    event listeners.

    Please note: any property changes made during this event will have no
    effect on object observers.

    @event willDestroyElement
  */
  willDestroyElement: K,

  /**
    Called when the parentView property has changed.

    @event parentViewDidChange
  */
  parentViewDidChange: K,

  instrumentName: 'view',

  instrumentDetails: function(hash) {
    hash.template = get(this, 'templateName');
    this._super(hash);
  },

  beforeRender: function(buffer) {},

  afterRender: function(buffer) {},

  applyAttributesToBuffer: function(buffer) {
    // Creates observers for all registered class name and attribute bindings,
    // then adds them to the element.
    var classNameBindings = this.classNameBindings;
    if (classNameBindings.length) {
      this._applyClassNameBindings(classNameBindings);
    }

    // Pass the render buffer so the method can apply attributes directly.
    // This isn't needed for class name bindings because they use the
    // existing classNames infrastructure.
    var attributeBindings = this.attributeBindings;
    if (attributeBindings.length) {
      this._applyAttributeBindings(buffer, attributeBindings);
    }

    buffer.setClasses(this.classNames);
    buffer.id(this.elementId);

    var role = get(this, 'ariaRole');
    if (role) {
      buffer.attr('role', role);
    }

    if (get(this, 'isVisible') === false) {
      buffer.style('display', 'none');
    }
  },

  // ..........................................................
  // STANDARD RENDER PROPERTIES
  //

  /**
    Tag name for the view's outer element. The tag name is only used when an
    element is first created. If you change the `tagName` for an element, you
    must destroy and recreate the view element.

    By default, the render buffer will use a `<div>` tag for views.

    @property tagName
    @type String
    @default null
  */

  // We leave this null by default so we can tell the difference between
  // the default case and a user-specified tag.
  tagName: null,

  /**
    The WAI-ARIA role of the control represented by this view. For example, a
    button may have a role of type 'button', or a pane may have a role of
    type 'alertdialog'. This property is used by assistive software to help
    visually challenged users navigate rich web applications.

    The full list of valid WAI-ARIA roles is available at:
    [http://www.w3.org/TR/wai-aria/roles#roles_categorization](http://www.w3.org/TR/wai-aria/roles#roles_categorization)

    @property ariaRole
    @type String
    @default null
  */
  ariaRole: null,

  /**
    Standard CSS class names to apply to the view's outer element. This
    property automatically inherits any class names defined by the view's
    superclasses as well.

    @property classNames
    @type Array
    @default ['ember-view']
  */
  classNames: ['ember-view'],

  /**
    A list of properties of the view to apply as class names. If the property
    is a string value, the value of that string will be applied as a class
    name.

    ```javascript
    // Applies the 'high' class to the view element
    Ember.View.extend({
      classNameBindings: ['priority']
      priority: 'high'
    });
    ```

    If the value of the property is a Boolean, the name of that property is
    added as a dasherized class name.

    ```javascript
    // Applies the 'is-urgent' class to the view element
    Ember.View.extend({
      classNameBindings: ['isUrgent']
      isUrgent: true
    });
    ```

    If you would prefer to use a custom value instead of the dasherized
    property name, you can pass a binding like this:

    ```javascript
    // Applies the 'urgent' class to the view element
    Ember.View.extend({
      classNameBindings: ['isUrgent:urgent']
      isUrgent: true
    });
    ```

    This list of properties is inherited from the view's superclasses as well.

    @property classNameBindings
    @type Array
    @default []
  */
  classNameBindings: EMPTY_ARRAY,

  /**
    A list of properties of the view to apply as attributes. If the property is
    a string value, the value of that string will be applied as the attribute.

    ```javascript
    // Applies the type attribute to the element
    // with the value "button", like <div type="button">
    Ember.View.extend({
      attributeBindings: ['type'],
      type: 'button'
    });
    ```

    If the value of the property is a Boolean, the name of that property is
    added as an attribute.

    ```javascript
    // Renders something like <div enabled="enabled">
    Ember.View.extend({
      attributeBindings: ['enabled'],
      enabled: true
    });
    ```

    @property attributeBindings
  */
  attributeBindings: EMPTY_ARRAY,

  // .......................................................
  // CORE DISPLAY METHODS
  //

  /**
    Setup a view, but do not finish waking it up.

    * configure `childViews`
    * register the view with the global views hash, which is used for event
      dispatch

    @method init
    @private
  */
  init: function() {
    if (!this.isVirtual && !this.elementId) {
      this.elementId = guidFor(this);
    }

<<<<<<< HEAD
    this._super();

    // setup child views. be sure to clone the child views array first
    this._childViews = this._childViews.slice();
    this._baseContext = undefined;
    this._contextStream = undefined;
    this._streamBindings = undefined;

    if (!this._keywords) {
      this._keywords = create(null);
    }
    this._keywords._view = this;
    this._keywords.view = undefined;
    this._keywords.controller = new KeyStream(this, 'controller');
    this._setupKeywords();
=======
    this._super.apply(this, arguments);
>>>>>>> c68812cf

    Ember.assert("Only arrays are allowed for 'classNameBindings'", typeOf(this.classNameBindings) === 'array');
    this.classNameBindings = emberA(this.classNameBindings.slice());

    Ember.assert("Only arrays of static class strings are allowed for 'classNames'. For dynamic classes, use 'classNameBindings'.", typeOf(this.classNames) === 'array');
    this.classNames = emberA(this.classNames.slice());
  },

  __defineNonEnumerable: function(property) {
    this[property.name] = property.descriptor.value;
  },

  appendAttr: function(node) {
    return this.currentState.appendAttr(this, node);
  },

  /**
    Removes all children from the `parentView`.

    @method removeAllChildren
    @return {Ember.View} receiver
  */
  removeAllChildren: function() {
    return this.mutateChildViews(function(parentView, view) {
      parentView.removeChild(view);
    });
  },

  destroyAllChildren: function() {
    return this.mutateChildViews(function(parentView, view) {
      view.destroy();
    });
  },

  /**
    Removes the view from its `parentView`, if one is found. Otherwise
    does nothing.

    @method removeFromParent
    @return {Ember.View} receiver
  */
  removeFromParent: function() {
    var parent = this._parentView;

    // Remove DOM element from parent
    this.remove();

    if (parent) { parent.removeChild(this); }
    return this;
  },

  /**
    You must call `destroy` on a view to destroy the view (and all of its
    child views). This will remove the view from any parent node, then make
    sure that the DOM element managed by the view can be released by the
    memory manager.

    @method destroy
  */
  destroy: function() {
    // get parentView before calling super because it'll be destroyed
    var nonVirtualParentView = get(this, 'parentView');
    var viewName = this.viewName;

    if (!this._super.apply(this, arguments)) { return; }

    // remove from non-virtual parent view if viewName was specified
    if (viewName && nonVirtualParentView) {
      nonVirtualParentView.set(viewName, null);
    }

    return this;
  },

  becameVisible: K,
  becameHidden: K,

  /**
    When the view's `isVisible` property changes, toggle the visibility
    element of the actual DOM element.

    @method _isVisibleDidChange
    @private
  */
  _isVisibleDidChange: observer('isVisible', function() {
    if (this._isVisible === get(this, 'isVisible')) { return ; }
    run.scheduleOnce('render', this, this._toggleVisibility);
  }),

  _toggleVisibility: function() {
    var $el = this.$();
    var isVisible = get(this, 'isVisible');

    if (this._isVisible === isVisible) { return ; }

    // It's important to keep these in sync, even if we don't yet have
    // an element in the DOM to manipulate:
    this._isVisible = isVisible;

    if (!$el) { return; }

    $el.toggle(isVisible);

    if (this._isAncestorHidden()) { return; }

    if (isVisible) {
      this._notifyBecameVisible();
    } else {
      this._notifyBecameHidden();
    }
  },

  _notifyBecameVisible: function() {
    this.trigger('becameVisible');

    this.forEachChildView(function(view) {
      var isVisible = get(view, 'isVisible');

      if (isVisible || isVisible === null) {
        view._notifyBecameVisible();
      }
    });
  },

  _notifyBecameHidden: function() {
    this.trigger('becameHidden');
    this.forEachChildView(function(view) {
      var isVisible = get(view, 'isVisible');

      if (isVisible || isVisible === null) {
        view._notifyBecameHidden();
      }
    });
  },

  _isAncestorHidden: function() {
    var parent = get(this, 'parentView');

    while (parent) {
      if (get(parent, 'isVisible') === false) { return true; }

      parent = get(parent, 'parentView');
    }

    return false;
  },

  // .......................................................
  // EVENT HANDLING
  //

  /**
    Handle events from `Ember.EventDispatcher`

    @method handleEvent
    @param eventName {String}
    @param evt {Event}
    @private
  */
  handleEvent: function(eventName, evt) {
    return this.currentState.handleEvent(this, eventName, evt);
  },

  registerObserver: function(root, path, target, observer) {
    if (!observer && 'function' === typeof target) {
      observer = target;
      target = null;
    }

    if (!root || typeof root !== 'object') {
      return;
    }

    var scheduledObserver = this._wrapAsScheduled(observer);

    addObserver(root, path, target, scheduledObserver);

    this.one('willClearRender', function() {
      removeObserver(root, path, target, scheduledObserver);
    });
  },

  _wrapAsScheduled: function(fn) {
    var view = this;
    var stateCheckedFn = function() {
      view.currentState.invokeObserver(this, fn);
    };
    var scheduledFn = function() {
      run.scheduleOnce('render', this, stateCheckedFn);
    };
    return scheduledFn;
<<<<<<< HEAD
  },

  getStream: function(path) {
    var stream = this._getContextStream().get(path);

    stream._label = path;

    return stream;
  },

  _getBindingForStream: function(pathOrStream) {
    if (this._streamBindings === undefined) {
      this._streamBindings = create(null);
      this.one('willDestroyElement', this, this._destroyStreamBindings);
    }

    var path = pathOrStream;
    if (isStream(pathOrStream)) {
      path = pathOrStream._label;

      if (!path) {
        // if no _label is present on the provided stream
        // it is likely a subexpr and cannot be set (so it
        // does not need a StreamBinding)
        return pathOrStream;
      }
    }

    if (this._streamBindings[path] !== undefined) {
      return this._streamBindings[path];
    } else {
      var stream = this._getContextStream().get(path);
      var streamBinding = new StreamBinding(stream);

      streamBinding._label = path;

      return this._streamBindings[path] = streamBinding;
    }
  },

  _destroyStreamBindings: function() {
    var streamBindings = this._streamBindings;
    for (var path in streamBindings) {
      streamBindings[path].destroy();
    }
    this._streamBindings = undefined;
  },

  _getContextStream: function() {
    if (this._contextStream === undefined) {
      this._baseContext = new KeyStream(this, 'context');
      this._contextStream = new ContextStream(this);
      this.one('willDestroyElement', this, this._destroyContextStream);
    }

    return this._contextStream;
  },

  _destroyContextStream: function() {
    this._baseContext.destroy();
    this._baseContext = undefined;
    this._contextStream.destroy();
    this._contextStream = undefined;
  },

  _unsubscribeFromStreamBindings: function() {
    for (var key in this._streamBindingSubscriptions) {
      var streamBinding = this[key + 'Binding'];
      var callback = this._streamBindingSubscriptions[key];
      streamBinding.unsubscribe(callback);
    }
=======
>>>>>>> c68812cf
  }
});

deprecateProperty(View.prototype, 'state', '_state');
deprecateProperty(View.prototype, 'states', '_states');

/*
  Describe how the specified actions should behave in the various
  states that a view can exist in. Possible states:

  * preRender: when a view is first instantiated, and after its
    element was destroyed, it is in the preRender state
  * inBuffer: once a view has been rendered, but before it has
    been inserted into the DOM, it is in the inBuffer state
  * hasElement: the DOM representation of the view is created,
    and is ready to be inserted
  * inDOM: once a view has been inserted into the DOM it is in
    the inDOM state. A view spends the vast majority of its
    existence in this state.
  * destroyed: once a view has been destroyed (using the destroy
    method), it is in this state. No further actions can be invoked
    on a destroyed view.
*/

  // in the destroyed state, everything is illegal

  // before rendering has begun, all legal manipulations are noops.

  // inside the buffer, legal manipulations are done on the buffer

  // once the view has been inserted into the DOM, legal manipulations
  // are done on the DOM element.

var mutation = EmberObject.extend(Evented).create();
// TODO MOVE TO RENDERER HOOKS
View.addMutationListener = function(callback) {
  mutation.on('change', callback);
};

View.removeMutationListener = function(callback) {
  mutation.off('change', callback);
};

View.notifyMutationListeners = function() {
  mutation.trigger('change');
};

/**
  Global views hash

  @property views
  @static
  @type Hash
*/
View.views = {};

// If someone overrides the child views computed property when
// defining their class, we want to be able to process the user's
// supplied childViews and then restore the original computed property
// at view initialization time. This happens in Ember.ContainerView's init
// method.
View.childViewsProperty = childViewsProperty;

<<<<<<< HEAD
// Used by Handlebars helpers, view element attributes
View.applyAttributeBindings = function(elem, name, initialValue) {
  var value = sanitizeAttributeValue(elem[0], name, initialValue);
  var type = typeOf(value);

  // if this changes, also change the logic in ember-handlebars/lib/helpers/binding.js
  if (name !== 'value' && (type === 'string' || (type === 'number' && !isNaN(value)))) {
    if (value !== elem.attr(name)) {
      elem.attr(name, value);
    }
  } else if (name === 'value' || type === 'boolean') {
    if (isNone(value) || value === false) {
      // `null`, `undefined` or `false` should remove attribute
      elem.removeAttr(name);
      // In IE8 `prop` couldn't remove attribute when name is `required`.
      if (name === 'required') {
        elem.removeProp(name);
      } else {
        elem.prop(name, '');
      }
    } else if (value !== elem.prop(name)) {
      // value should always be properties
      elem.prop(name, value);
    }
  } else if (!value) {
    elem.removeAttr(name);
  }
};
=======
export default View;
>>>>>>> c68812cf

export { ViewKeywordSupport, ViewStreamSupport, ViewContextSupport, ViewChildViewsSupport, ViewStateSupport, TemplateRenderingSupport };<|MERGE_RESOLUTION|>--- conflicted
+++ resolved
@@ -19,29 +19,19 @@
   typeOf
 } from "ember-metal/utils";
 import { computed } from "ember-metal/computed";
-<<<<<<< HEAD
-import { observer } from "ember-metal/mixin";
-=======
 import {
   Mixin,
   observer,
   beforeObserver
 } from "ember-metal/mixin";
->>>>>>> c68812cf
 import KeyStream from "ember-views/streams/key_stream";
 import StreamBinding from "ember-metal/streams/stream_binding";
 import ContextStream from "ember-views/streams/context_stream";
 import { read } from "ember-metal/streams/utils";
 
-<<<<<<< HEAD
+import AttrNode from "ember-views/attr_nodes/attr_node";
+
 import { typeOf } from "ember-metal/utils";
-import isNone from 'ember-metal/is_none';
-import { Mixin } from 'ember-metal/mixin';
-=======
-import AttrNode from "ember-views/attr_nodes/attr_node";
-
-import { typeOf } from "ember-metal/utils";
->>>>>>> c68812cf
 import { deprecateProperty } from "ember-metal/deprecate_property";
 import { A as emberA } from "ember-runtime/system/native_array";
 
@@ -70,13 +60,8 @@
   read,
   isStream
 } from "ember-metal/streams/utils";
-<<<<<<< HEAD
-import sanitizeAttributeValue from "ember-views/system/sanitize_attribute_value";
-import { normalizeProperty } from "morph/dom-helper/prop";
-=======
 
 import { canSetNameOnInputs } from "ember-views/system/platform";
->>>>>>> c68812cf
 
 function K() { return this; }
 
@@ -701,6 +686,22 @@
 
   ```html
   <a id="ember1" class="ember-view" href="http://google.com"></a>
+  ```
+
+  Namespaced attributes (e.g. `xlink:href`) are supported, but have to be
+  mapped, since `:` is not a valid character for properties in Javascript:
+
+  ```javascript
+  UseView = Ember.View.extend({
+    tagName: 'use',
+    attributeBindings: ['xlinkHref:xlink:href'],
+    xlinkHref: '#triangle'
+  });
+  ```
+  Will result in view instances with an HTML representation of:
+
+  ```html
+  <use xlink:href="#triangle"></use>
   ```
 
   If the return value of an `attributeBindings` monitored property is a boolean
@@ -1140,33 +1141,7 @@
     return template || get(this, 'defaultTemplate');
   }),
 
-  _controller: null,
-
-  /**
-<<<<<<< HEAD
-    The controller managing this view. If this property is set, it will be
-    made available for use by the template.
-
-    @property controller
-    @type Object
-  */
-  controller: computed(function(key, value) {
-    if (arguments.length === 2) {
-      this._controller = value;
-      return value;
-    }
-
-    if (this._controller) {
-      return this._controller;
-    }
-
-    var parentView = get(this, '_parentView');
-    return parentView ? get(parentView, 'controller') : null;
-  }),
-
-  /**
-=======
->>>>>>> c68812cf
+  /**
     A view may contain a layout. A layout is a regular template but
     supersedes the `template` property during rendering. It is the
     responsibility of the layout template to retrieve the `template`
@@ -1222,67 +1197,6 @@
   },
 
   /**
-<<<<<<< HEAD
-    The object from which templates should access properties.
-
-    This object will be passed to the template function each time the render
-    method is called, but it is up to the individual function to decide what
-    to do with it.
-
-    By default, this will be the view's controller.
-
-    @property context
-    @type Object
-  */
-  context: computed(function(key, value) {
-    if (arguments.length === 2) {
-      set(this, '_context', value);
-      return value;
-    } else {
-      return get(this, '_context');
-    }
-  }).volatile(),
-
-  /**
-    Private copy of the view's template context. This can be set directly
-    by Handlebars without triggering the observer that causes the view
-    to be re-rendered.
-
-    The context of a view is looked up as follows:
-
-    1. Supplied context (usually by Handlebars)
-    2. Specified controller
-    3. `parentView`'s context (for a child of a ContainerView)
-
-    The code in Handlebars that overrides the `_context` property first
-    checks to see whether the view has a specified controller. This is
-    something of a hack and should be revisited.
-
-    @property _context
-    @private
-  */
-  _context: computed(function(key, value) {
-    if (arguments.length === 2) {
-      return value;
-    }
-
-    var parentView, controller;
-
-    if (controller = get(this, 'controller')) {
-      return controller;
-    }
-
-    parentView = this._parentView;
-    if (parentView) {
-      return get(parentView, '_context');
-    }
-
-    return null;
-  }),
-
-  /**
-=======
->>>>>>> c68812cf
     If a value that affects template rendering changes, the view should be
     re-rendered to reflect the new value.
 
@@ -1396,72 +1310,6 @@
       view = get(view, 'parentView');
     }
   },
-<<<<<<< HEAD
-
-  /**
-    When the parent view changes, recursively invalidate `controller`
-
-    @method _parentViewDidChange
-    @private
-  */
-  _parentViewDidChange: observer('_parentView', function() {
-    if (this.isDestroying) { return; }
-
-    this._setupKeywords();
-    this.trigger('parentViewDidChange');
-
-    if (get(this, 'parentView.controller') && !get(this, 'controller')) {
-      this.notifyPropertyChange('controller');
-    }
-  }),
-
-  _controllerDidChange: observer('controller', function() {
-    if (this.isDestroying) { return; }
-
-    this.rerender();
-
-    this.forEachChildView(function(view) {
-      view.propertyDidChange('controller');
-    });
-  }),
-
-  _setupKeywords: function() {
-    var keywords = this._keywords;
-    var contextView = this._contextView || this._parentView;
-
-    if (contextView) {
-      var parentKeywords = contextView._keywords;
-
-      keywords.view = this.isVirtual ? parentKeywords.view : this;
-
-      for (var name in parentKeywords) {
-        if (keywords[name]) continue;
-        keywords[name] = parentKeywords[name];
-      }
-    } else {
-      keywords.view = this.isVirtual ? null : this;
-    }
-  },
-
-  /**
-    Called on your view when it should push strings of HTML into a
-    `Ember.RenderBuffer`. Most users will want to override the `template`
-    or `templateName` properties instead of this method.
-
-    By default, `Ember.View` will look for a function in the `template`
-    property and invoke it with the value of `context`. The value of
-    `context` will be the view's controller unless you override it.
-
-    @method render
-    @param {Ember.RenderBuffer} buffer The render buffer
-  */
-  render: function(buffer) {
-    // If this view has a layout, it is the responsibility of the
-    // the layout to render the view's template. Otherwise, render the template
-    // directly.
-    var template = get(this, 'layout') || get(this, 'template');
-=======
->>>>>>> c68812cf
 
   /**
     When the parent view changes, recursively invalidate `controller`
@@ -1600,18 +1448,24 @@
 
     @method _applyAttributeBindings
     @param {Ember.RenderBuffer} buffer
+    @param {Array} attributeBindings
     @private
   */
   _applyAttributeBindings: function(buffer, attributeBindings) {
     var unspecifiedAttributeBindings = this._unspecifiedAttributeBindings = this._unspecifiedAttributeBindings || {};
 
-    var binding, split, property, attrName, attrNode, attrValue;
+    var binding, colonIndex, property, attrName, attrNode, attrValue;
     var i, l;
     for (i=0, l=attributeBindings.length; i<l; i++) {
       binding = attributeBindings[i];
-      split = binding.split(':');
-      property = split[0];
-      attrName = split[1] || property;
+      colonIndex = binding.indexOf(':');
+      if (colonIndex === -1) {
+        property = binding;
+        attrName = binding;
+      } else {
+        property = binding.substring(0, colonIndex);
+        attrName = binding.substring(colonIndex + 1);
+      }
 
       Ember.assert('You cannot use class as an attributeBinding, use classNameBindings instead.', attrName !== 'class');
 
@@ -1631,26 +1485,6 @@
     this.setUnknownProperty = this._setUnknownProperty;
   },
 
-<<<<<<< HEAD
-  _setupAttributeBindingObservation: function(property, attributeName) {
-    var attributeValue, elem;
-
-    // Create an observer to add/remove/change the attribute if the
-    // JavaScript property changes.
-    var observer = function() {
-      elem = this.$();
-
-      attributeValue = get(this, property);
-
-      var normalizedName = normalizeProperty(elem, attributeName.toLowerCase()) || attributeName;
-      View.applyAttributeBindings(elem, normalizedName, attributeValue);
-    };
-
-    this.registerObserver(this, property, observer);
-  },
-
-=======
->>>>>>> c68812cf
   /**
     We're using setUnknownProperty as a hook to setup attributeBinding observers for
     properties that aren't defined on a view at initialization time.
@@ -2137,25 +1971,7 @@
       this.elementId = guidFor(this);
     }
 
-<<<<<<< HEAD
-    this._super();
-
-    // setup child views. be sure to clone the child views array first
-    this._childViews = this._childViews.slice();
-    this._baseContext = undefined;
-    this._contextStream = undefined;
-    this._streamBindings = undefined;
-
-    if (!this._keywords) {
-      this._keywords = create(null);
-    }
-    this._keywords._view = this;
-    this._keywords.view = undefined;
-    this._keywords.controller = new KeyStream(this, 'controller');
-    this._setupKeywords();
-=======
     this._super.apply(this, arguments);
->>>>>>> c68812cf
 
     Ember.assert("Only arrays are allowed for 'classNameBindings'", typeOf(this.classNameBindings) === 'array');
     this.classNameBindings = emberA(this.classNameBindings.slice());
@@ -2347,80 +2163,6 @@
       run.scheduleOnce('render', this, stateCheckedFn);
     };
     return scheduledFn;
-<<<<<<< HEAD
-  },
-
-  getStream: function(path) {
-    var stream = this._getContextStream().get(path);
-
-    stream._label = path;
-
-    return stream;
-  },
-
-  _getBindingForStream: function(pathOrStream) {
-    if (this._streamBindings === undefined) {
-      this._streamBindings = create(null);
-      this.one('willDestroyElement', this, this._destroyStreamBindings);
-    }
-
-    var path = pathOrStream;
-    if (isStream(pathOrStream)) {
-      path = pathOrStream._label;
-
-      if (!path) {
-        // if no _label is present on the provided stream
-        // it is likely a subexpr and cannot be set (so it
-        // does not need a StreamBinding)
-        return pathOrStream;
-      }
-    }
-
-    if (this._streamBindings[path] !== undefined) {
-      return this._streamBindings[path];
-    } else {
-      var stream = this._getContextStream().get(path);
-      var streamBinding = new StreamBinding(stream);
-
-      streamBinding._label = path;
-
-      return this._streamBindings[path] = streamBinding;
-    }
-  },
-
-  _destroyStreamBindings: function() {
-    var streamBindings = this._streamBindings;
-    for (var path in streamBindings) {
-      streamBindings[path].destroy();
-    }
-    this._streamBindings = undefined;
-  },
-
-  _getContextStream: function() {
-    if (this._contextStream === undefined) {
-      this._baseContext = new KeyStream(this, 'context');
-      this._contextStream = new ContextStream(this);
-      this.one('willDestroyElement', this, this._destroyContextStream);
-    }
-
-    return this._contextStream;
-  },
-
-  _destroyContextStream: function() {
-    this._baseContext.destroy();
-    this._baseContext = undefined;
-    this._contextStream.destroy();
-    this._contextStream = undefined;
-  },
-
-  _unsubscribeFromStreamBindings: function() {
-    for (var key in this._streamBindingSubscriptions) {
-      var streamBinding = this[key + 'Binding'];
-      var callback = this._streamBindingSubscriptions[key];
-      streamBinding.unsubscribe(callback);
-    }
-=======
->>>>>>> c68812cf
   }
 });
 
@@ -2484,37 +2226,6 @@
 // method.
 View.childViewsProperty = childViewsProperty;
 
-<<<<<<< HEAD
-// Used by Handlebars helpers, view element attributes
-View.applyAttributeBindings = function(elem, name, initialValue) {
-  var value = sanitizeAttributeValue(elem[0], name, initialValue);
-  var type = typeOf(value);
-
-  // if this changes, also change the logic in ember-handlebars/lib/helpers/binding.js
-  if (name !== 'value' && (type === 'string' || (type === 'number' && !isNaN(value)))) {
-    if (value !== elem.attr(name)) {
-      elem.attr(name, value);
-    }
-  } else if (name === 'value' || type === 'boolean') {
-    if (isNone(value) || value === false) {
-      // `null`, `undefined` or `false` should remove attribute
-      elem.removeAttr(name);
-      // In IE8 `prop` couldn't remove attribute when name is `required`.
-      if (name === 'required') {
-        elem.removeProp(name);
-      } else {
-        elem.prop(name, '');
-      }
-    } else if (value !== elem.prop(name)) {
-      // value should always be properties
-      elem.prop(name, value);
-    }
-  } else if (!value) {
-    elem.removeAttr(name);
-  }
-};
-=======
 export default View;
->>>>>>> c68812cf
 
 export { ViewKeywordSupport, ViewStreamSupport, ViewContextSupport, ViewChildViewsSupport, ViewStateSupport, TemplateRenderingSupport };