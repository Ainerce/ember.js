--- conflicted
+++ resolved
@@ -170,13 +170,8 @@
     @type Ember.Controller
     @default null
   */
-<<<<<<< HEAD
   targetObject: computed('parentView', function(key) {
     var parentView = get(this, 'parentView');
-=======
-  targetObject: computed('_parentView', function(key) {
-    var parentView = this._parentView;
->>>>>>> 6f090c90
     return parentView ? get(parentView, 'controller') : null;
   }),
 
