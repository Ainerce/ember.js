--- conflicted
+++ resolved
@@ -277,8 +277,6 @@
     });
   });
 
-<<<<<<< HEAD
-=======
   test("`wait` waits for outstanding timers", function() {
     expect(1);
 
@@ -303,7 +301,6 @@
   });
 
 
->>>>>>> 3bc748ed
   test("`wait` respects registerWaiters with optional context", function() {
     expect(2);
 
