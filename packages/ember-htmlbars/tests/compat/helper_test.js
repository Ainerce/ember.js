import {
  registerHandlebarsCompatibleHelper
} from "ember-htmlbars/compat/helper";

import EmberView from "ember-views/views/view";
import Component from "ember-views/views/component";

import makeViewHelper from "ember-htmlbars/system/make-view-helper";
import helpers from "ember-htmlbars/helpers";
import compile from "ember-template-compiler/system/compile";
import { runAppend, runDestroy } from "ember-runtime/tests/utils";

var view;

if (Ember.FEATURES.isEnabled('ember-htmlbars')) {
// jscs:disable validateIndentation

QUnit.module('ember-htmlbars: Handlebars compatible helpers', {
  teardown: function() {
    runDestroy(view);

    delete helpers.test;
    delete helpers['view-helper'];
  }
});

QUnit.test('wraps provided function so that original path params are provided to the helper', function() {
  expect(2);

  function someHelper(param1, param2, options) {
    equal(param1, 'blammo');
    equal(param2, 'blazzico');
  }

  registerHandlebarsCompatibleHelper('test', someHelper);

  view = EmberView.create({
    controller: {
      value: 'foo'
    },
    template: compile('{{test "blammo" "blazzico"}}')
  });

  runAppend(view);
});

QUnit.test('combines `env` and `options` for the wrapped helper', function() {
  expect(1);

  function someHelper(options) {
    equal(options.data.view, view);
  }

  registerHandlebarsCompatibleHelper('test', someHelper);

  view = EmberView.create({
    controller: {
      value: 'foo'
    },
    template: compile('{{test}}')
  });

  runAppend(view);
});

QUnit.test('adds `hash` into options `options` for the wrapped helper', function() {
  expect(1);

  function someHelper(options) {
    equal(options.hash.bestFriend, 'Jacquie');
  }

  registerHandlebarsCompatibleHelper('test', someHelper);

  view = EmberView.create({
    controller: {
      value: 'foo'
    },
    template: compile('{{test bestFriend="Jacquie"}}')
  });

  runAppend(view);
});

QUnit.test('bound `hash` params are provided with their original paths', function() {
  expect(1);

  function someHelper(options) {
    equal(options.hash.bestFriend, 'value');
  }

  registerHandlebarsCompatibleHelper('test', someHelper);

  view = EmberView.create({
    controller: {
      value: 'Jacquie'
    },
    template: compile('{{test bestFriend=value}}')
  });

  runAppend(view);
});

QUnit.test('bound ordered params are provided with their original paths', function() {
  expect(2);

  function someHelper(param1, param2, options) {
    equal(param1, 'first');
    equal(param2, 'second');
  }

  registerHandlebarsCompatibleHelper('test', someHelper);

  view = EmberView.create({
    controller: {
      first: 'blammo',
      second: 'blazzico'
    },
    template: compile('{{test first second}}')
  });

  runAppend(view);
});

<<<<<<< HEAD
test('allows unbound usage within an element', function() {
=======
QUnit.test('allows unbound usage within an element', function() {
>>>>>>> c68812cf
  expect(4);

  function someHelper(param1, param2, options) {
    equal(param1, 'blammo');
    equal(param2, 'blazzico');

    return "class='foo'";
  }

  registerHandlebarsCompatibleHelper('test', someHelper);

  view = EmberView.create({
    controller: {
      value: 'foo'
    },
    template: compile('<div {{test "blammo" "blazzico"}}>Bar</div>')
  });

  expectDeprecation(function() {
    runAppend(view);
  }, 'Returning a string of attributes from a helper inside an element is deprecated.');

  equal(view.$('.foo').length, 1, 'class attribute was added by helper');
});

<<<<<<< HEAD
test('registering a helper created from `Ember.Handlebars.makeViewHelper` does not double wrap the helper', function() {
=======
QUnit.test('registering a helper created from `Ember.Handlebars.makeViewHelper` does not double wrap the helper', function() {
>>>>>>> c68812cf
  expect(1);

  var ViewHelperComponent = Component.extend({
    layout: compile('woot!')
  });

  var helper = makeViewHelper(ViewHelperComponent);
  registerHandlebarsCompatibleHelper('view-helper', helper);

  view = EmberView.extend({
    template: compile('{{view-helper}}')
  }).create();

  runAppend(view);

  equal(view.$().text(), 'woot!');
});

<<<<<<< HEAD
test('does not add `options.fn` if no block was specified', function() {
=======
QUnit.test('does not add `options.fn` if no block was specified', function() {
>>>>>>> c68812cf
  expect(1);

  function someHelper(options) {
    ok(!options.fn, '`options.fn` is not present when block is not specified');
  }

  registerHandlebarsCompatibleHelper('test', someHelper);

  view = EmberView.create({
    controller: {
      value: 'foo'
    },
    template: compile('{{test}}')
  });

  runAppend(view);
});

<<<<<<< HEAD
test('does not return helper result if block was specified', function() {
=======
QUnit.test('does not return helper result if block was specified', function() {
>>>>>>> c68812cf
  expect(1);

  function someHelper(options) {
    return 'asdf';
  }

  registerHandlebarsCompatibleHelper('test', someHelper);

  view = EmberView.create({
    controller: {
      value: 'foo'
    },
    template: compile('{{#test}}lkj;{{/test}}')
  });

  runAppend(view);

  equal(view.$().text(), '');
});

<<<<<<< HEAD
test('allows usage of the template fn', function() {
=======
QUnit.test('allows usage of the template fn', function() {
>>>>>>> c68812cf
  expect(1);

  function someHelper(options) {
    options.fn();
  }

  registerHandlebarsCompatibleHelper('test', someHelper);

  view = EmberView.create({
    controller: {
      value: 'foo'
    },
    template: compile('{{#test}}foo{{/test}}')
  });

  runAppend(view);

  equal(view.$().text(), 'foo');
});

<<<<<<< HEAD
QUnit.test('ordered param types are added to options.types', function() {
  expect(3);

  function someHelper(param1, param2, param3, options) {
    equal(options.types[0], 'NUMBER');
    equal(options.types[1], 'ID');
    equal(options.types[2], 'STRING');
  }

  registerHandlebarsCompatibleHelper('test', someHelper);

  view = EmberView.create({
    controller: {
      first: 'blammo',
      second: 'blazzico'
    },
    template: compile('{{test 1 two "3"}}')
  });

  runAppend(view);
});

QUnit.test('`hash` params are to options.hashTypes', function() {
  expect(3);

  function someHelper(options) {
    equal(options.hashTypes.string, 'STRING');
    equal(options.hashTypes.number, 'NUMBER');
    equal(options.hashTypes.id, 'ID');
  }

  registerHandlebarsCompatibleHelper('test', someHelper);

  view = EmberView.create({
    controller: {
      value: 'Jacquie'
    },
    template: compile('{{test string="foo" number=42 id=someBoundThing}}')
  });

  runAppend(view);
});

=======
>>>>>>> c68812cf
// jscs:enable validateIndentation
}<|MERGE_RESOLUTION|>--- conflicted
+++ resolved
@@ -122,11 +122,7 @@
   runAppend(view);
 });
 
-<<<<<<< HEAD
-test('allows unbound usage within an element', function() {
-=======
 QUnit.test('allows unbound usage within an element', function() {
->>>>>>> c68812cf
   expect(4);
 
   function someHelper(param1, param2, options) {
@@ -152,11 +148,7 @@
   equal(view.$('.foo').length, 1, 'class attribute was added by helper');
 });
 
-<<<<<<< HEAD
-test('registering a helper created from `Ember.Handlebars.makeViewHelper` does not double wrap the helper', function() {
-=======
 QUnit.test('registering a helper created from `Ember.Handlebars.makeViewHelper` does not double wrap the helper', function() {
->>>>>>> c68812cf
   expect(1);
 
   var ViewHelperComponent = Component.extend({
@@ -175,11 +167,7 @@
   equal(view.$().text(), 'woot!');
 });
 
-<<<<<<< HEAD
-test('does not add `options.fn` if no block was specified', function() {
-=======
 QUnit.test('does not add `options.fn` if no block was specified', function() {
->>>>>>> c68812cf
   expect(1);
 
   function someHelper(options) {
@@ -198,11 +186,7 @@
   runAppend(view);
 });
 
-<<<<<<< HEAD
-test('does not return helper result if block was specified', function() {
-=======
 QUnit.test('does not return helper result if block was specified', function() {
->>>>>>> c68812cf
   expect(1);
 
   function someHelper(options) {
@@ -223,11 +207,7 @@
   equal(view.$().text(), '');
 });
 
-<<<<<<< HEAD
-test('allows usage of the template fn', function() {
-=======
 QUnit.test('allows usage of the template fn', function() {
->>>>>>> c68812cf
   expect(1);
 
   function someHelper(options) {
@@ -248,7 +228,6 @@
   equal(view.$().text(), 'foo');
 });
 
-<<<<<<< HEAD
 QUnit.test('ordered param types are added to options.types', function() {
   expect(3);
 
@@ -292,7 +271,5 @@
   runAppend(view);
 });
 
-=======
->>>>>>> c68812cf
 // jscs:enable validateIndentation
 }