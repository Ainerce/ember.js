--- conflicted
+++ resolved
@@ -16,10 +16,7 @@
 
 // jscs:disable validateIndentation
 // jscs:disable disallowTrailingWhitespace
-<<<<<<< HEAD
-=======
 if (Ember.FEATURES.isEnabled('ember-htmlbars-attribute-syntax')) {
->>>>>>> 03003966
 
 var badTags = [
   { tag: 'a', attr: 'href',
@@ -31,20 +28,12 @@
     unquotedTemplate: compile("<base href={{url}} />"),
     quotedTemplate: compile("<base href='{{url}}'/>"),
     multipartTemplate: compile("<base href='{{protocol}}{{path}}'/>") },
-<<<<<<< HEAD
- 
-=======
 
->>>>>>> 03003966
   { tag: 'embed', attr: 'src',
     unquotedTemplate: compile("<embed src={{url}} />"),
     quotedTemplate: compile("<embed src='{{url}}'/>"),
     multipartTemplate: compile("<embed src='{{protocol}}{{path}}'/>") },
-<<<<<<< HEAD
- 
-=======
 
->>>>>>> 03003966
   { tag: 'body', attr: 'background',
     unquotedTemplate: compile("<body background={{url}}></body>"),
     quotedTemplate: compile("<body background='{{url}}'></body>"),
