--- conflicted
+++ resolved
@@ -468,11 +468,7 @@
   var Apple = factory();
 
   Apple.reopenClass({
-<<<<<<< HEAD
-    _onLookup: function(fullName) {
-=======
     _onLookup(fullName) {
->>>>>>> 03003966
       equal(fullName, 'apple:main', 'calls lazy injection method with the lookup full name');
       equal(this, Apple, 'calls lazy injection method in the factory context');
     }
@@ -491,11 +487,7 @@
   var Orange = factory();
 
   Apple.reopenClass({
-<<<<<<< HEAD
-    _lazyInjections: function() {
-=======
     _lazyInjections() {
->>>>>>> 03003966
       return ['orange:main', 'banana:main'];
     }
   });
@@ -517,11 +509,7 @@
   var Orange = factory();
 
   Apple.reopenClass({
-<<<<<<< HEAD
-    _lazyInjections: function() {
-=======
     _lazyInjections() {
->>>>>>> 03003966
       ok(true, 'should call lazy injection method');
       return ['orange:main'];
     }
