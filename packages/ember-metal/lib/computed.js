--- conflicted
+++ resolved
@@ -172,18 +172,8 @@
 
     desc._suspended = this;
 
-<<<<<<< HEAD
-    watched = watched && m.lastSetValues[keyName] !== guidFor(value);
-    if (watched) {
-      m.lastSetValues[keyName] = guidFor(value);
-      Ember.propertyWillChange(this, keyName);
-    }
-
-    if (cacheable) { delete m.cache[keyName]; }
-=======
     if (watched) { Ember.propertyWillChange(this, keyName); }
     if (cacheable) delete m.cache[keyName];
->>>>>>> fa857efc
     ret = func.call(this, keyName, value);
     if (cacheable) { m.cache[keyName] = ret; }
     if (watched) { Ember.propertyDidChange(this, keyName); }
@@ -345,18 +335,8 @@
 
   this._suspended = obj;
 
-<<<<<<< HEAD
-  watched = watched && m.lastSetValues[keyName] !== guidFor(value);
-  if (watched) {
-    m.lastSetValues[keyName] = guidFor(value);
-    Ember.propertyWillChange(obj, keyName);
-  }
-
-  if (cacheable) { delete m.cache[keyName]; }
-=======
   if (watched) { Ember.propertyWillChange(obj, keyName); }
   if (cacheable) delete m.cache[keyName];
->>>>>>> fa857efc
   ret = this.func.call(obj, keyName, value);
   if (cacheable) { m.cache[keyName] = ret; }
   if (watched) { Ember.propertyDidChange(obj, keyName); }
