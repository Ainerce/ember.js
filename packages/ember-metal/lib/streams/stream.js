--- conflicted
+++ resolved
@@ -10,37 +10,8 @@
   @module ember-metal
 */
 
-<<<<<<< HEAD
-function Subscriber(callback, context) {
-  this.next = null;
-  this.prev = null;
-  this.callback = callback;
-  this.context = context;
-}
-
-Subscriber.prototype.removeFrom = function(stream) {
-  var next = this.next;
-  var prev = this.prev;
-
-  if (prev) {
-    prev.next = next;
-  } else {
-    stream.subscriberHead = next;
-  }
-
-  if (next) {
-    next.prev = prev;
-  } else {
-    stream.subscriberTail = prev;
-  }
-};
-
-/*
-  @public
-=======
 /**
   @private
->>>>>>> 2615a955
   @class Stream
   @namespace Ember.stream
   @constructor
