--- conflicted
+++ resolved
@@ -98,38 +98,6 @@
 
   Added in [#3655](https://github.com/emberjs/ember.js/pull/3655).
 
-<<<<<<< HEAD
-* `composable-computed-properties`
-
-  This feature allows you to combine (compose) different computed
-  properties together. So it gives you a really nice "functional
-  programming" like syntax to deal with complex expressions.
-
-  Added in [#3696](https://github.com/emberjs/ember.js/pull/3696).
-
-* `ember-metal-is-present`
-
-  Adds `Ember.isPresent` as the inverse of `Ember.isBlank`. This convenience
-  method can lead to more semantic and clearer code.
-
-  Added in [#5136](https://github.com/emberjs/ember.js/pull/5136)
-
-* `property-brace-expansion-improvement`
-
-  Property brace expansion now allows multiple sets of braces to be used,
-  as well as not restricting their location in the string.
-
-  Added in [#4617](https://github.com/emberjs/ember.js/pull/4617)
-
-* `ember-routing-multi-current-when`
-
-  Allows the `link-to` helper's currentWhen property to accept multiple routes
-  using a ` ` (space) delimiter, for more control over a link's active state.
-
-  Added in [#3673](https://github.com/emberjs/ember.js/pull/3673)
-
-=======
->>>>>>> 03003966
 * `ember-htmlbars-component-generation`
 
   Enables HTMLBars compiler to interpret `<x-foo></x-foo>` as a component
